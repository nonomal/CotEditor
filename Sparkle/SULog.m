--- conflicted
+++ resolved
@@ -1,37 +1,3 @@
-<<<<<<< HEAD
-=======
-/*
- *  SULog.m
- *  EyeTV
- *
- *  Created by Uli Kusterer on 12/03/2009.
- *  Copyright 2009 Elgato Systems GmbH. All rights reserved.
- *
- */
-
-// -----------------------------------------------------------------------------
-//	Headers:
-// -----------------------------------------------------------------------------
-
-#include "SULog.h"
-
-
-#include "AppKitPrevention.h"
-
-// -----------------------------------------------------------------------------
-//	Constants:
-// -----------------------------------------------------------------------------
-
-static NSString *const SULogFilePath = @"~/Library/Logs/SparkleUpdateLog.log";
-
-
-// -----------------------------------------------------------------------------
-//	SUClearLog:
-//		Erase the log at the start of an update. We don't want to litter the
-//		user's hard disk with logging data that's mostly unused, so each app
-//		should clear the log before it starts updating, so only the most recent
-//		update is kept around.
->>>>>>> 34179edd
 //
 //  SULog.m
 //  Sparkle
@@ -49,20 +15,22 @@
 #define STRINGIFY(x) #x
 #define TO_STRING(x) STRINGIFY(x)
 
+#include "AppKitPrevention.h"
+
 void SULog(SULogLevel level, NSString *format, ...)
 {
     static aslclient client;
     static dispatch_queue_t queue;
     static dispatch_once_t onceToken;
-    
+
     static os_log_t logger;
     static BOOL hasOSLogging;
-    
+
     dispatch_once(&onceToken, ^{
         NSBundle *mainBundle = [NSBundle mainBundle];
-        
+
         hasOSLogging = [SUOperatingSystem isOperatingSystemAtLeastVersion:(NSOperatingSystemVersion){10, 12, 0}];
-        
+
         NSString *mainBundleIdentifier = mainBundle.bundleIdentifier;
         NSString *bundleIdentifier = (mainBundleIdentifier != nil) ? mainBundleIdentifier : @""SPARKLE_BUNDLE_IDENTIFIER;
         
@@ -78,23 +46,23 @@
             // Act the same way os_log() does; don't log to stderr if a terminal device is attached
             if (!isatty(STDERR_FILENO)) {
                 options |= ASL_OPT_STDERR;
-            }
+    }
             
             NSString *displayName = [[NSFileManager defaultManager] displayNameAtPath:mainBundle.bundlePath];
             client = asl_open([displayName stringByAppendingString:@" [Sparkle]"].UTF8String, bundleIdentifier.UTF8String, options);
             queue = dispatch_queue_create(NULL, DISPATCH_QUEUE_SERIAL);
-        }
+}
     });
-    
+
     if (!hasOSLogging && client == NULL) {
         return;
     }
-    
+
     va_list ap;
     va_start(ap, format);
     NSString *logMessage = [[NSString alloc] initWithFormat:format arguments:ap];
     va_end(ap);
-    
+
     // Use os_log if available (on 10.12+)
     if (hasOSLogging) {
         // We'll make all of our messages formatted as public; just don't log sensitive information.
@@ -112,11 +80,11 @@
                 // See docs for OS_LOG_TYPE_ERROR
                 os_log_error(logger, "%{public}@", logMessage);
                 break;
-        }
+    }
 #pragma clang diagnostic pop
         return;
-    }
-    
+}
+
     // Otherwise use ASL
     // Make sure we do not async, because if we async, the log may not be delivered deterministically
     dispatch_sync(queue, ^{
@@ -124,7 +92,7 @@
         if (message == NULL) {
             return;
         }
-        
+
         if (asl_set(message, ASL_KEY_MSG, logMessage.UTF8String) != 0) {
             return;
         }
