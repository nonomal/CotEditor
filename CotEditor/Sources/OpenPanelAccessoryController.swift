//
//  OpenPanelAccessoryController.swift
//
//  CotEditor
//  https://coteditor.com
//
//  Created by 1024jp on 2018-02-24.
//
//  ---------------------------------------------------------------------------
//
//  © 2018-2022 1024jp
//
//  Licensed under the Apache License, Version 2.0 (the "License");
//  you may not use this file except in compliance with the License.
//  You may obtain a copy of the License at
//
//  https://www.apache.org/licenses/LICENSE-2.0
//
//  Unless required by applicable law or agreed to in writing, software
//  distributed under the License is distributed on an "AS IS" BASIS,
//  WITHOUT WARRANTIES OR CONDITIONS OF ANY KIND, either express or implied.
//  See the License for the specific language governing permissions and
//  limitations under the License.
//

import Cocoa

final class OpenPanelAccessoryController: NSViewController {
    
    // MARK: Public Properties
    
    weak var openPanel: NSOpenPanel?  // keep open panel for hidden file visivility toggle
    
    
    // MARK: Private Properties
    
    @IBOutlet private weak var encodingMenu: NSPopUpButton?
    
    @objc private dynamic var _selectedEncoding: UInt = 0
    
    
    
    // MARK: -
    // MARK: ViewController Methods
    
    override func viewDidLoad() {
        
        super.viewDidLoad()
        
        // build encoding menu
        let menu = self.encodingMenu!.menu!
        let autoDetectItem = NSMenuItem(title: "Automatic".localized, action: nil, keyEquivalent: "")
        autoDetectItem.tag = Int(String.Encoding.autoDetection.rawValue)
        menu.items = [autoDetectItem, .separator()] + EncodingManager.shared.createEncodingMenuItems()
        
        self.selectedEncoding = .autoDetection
    }
    
    
    
    // MARK: Public Methods
    
    /// encoding selected by user
<<<<<<< HEAD
    private(set) var selectedEncoding: String.Encoding {
=======
    var selectedEncoding: String.Encoding? {
>>>>>>> 71a48896
        
        get { self._selectedEncoding > 0 ? String.Encoding(rawValue: self._selectedEncoding) : nil }
        set { self._selectedEncoding = newValue?.rawValue ?? 0 }  // 0 for automatic
    }
    
    
    
    // MARK: Action Messages
    
    /// toggle visivility of hidden files
    @IBAction func toggleShowsHiddenFiles(_ sender: NSButton) {
        
        guard let openPanel = self.openPanel else { return assertionFailure() }
        
        let showsHiddenFiles = (sender.integerValue == 1)
        
        openPanel.showsHiddenFiles = showsHiddenFiles
        openPanel.treatsFilePackagesAsDirectories = showsHiddenFiles
        
        openPanel.validateVisibleColumns()
    }
    
<<<<<<< HEAD
=======
    
    
    // MARK: Private Methods
    
    /// update encoding menu
    func buildEncodingPopupButton() {
        
        let menu = self.encodingMenu!.menu!
        
        menu.removeAllItems()
        
        let autoDetectItem = NSMenuItem(title: "Automatic".localized, action: nil, keyEquivalent: "")
        menu.addItem(autoDetectItem)
        menu.addItem(.separator())
        menu.items += EncodingManager.shared.createEncodingMenuItems()
        
        self.selectedEncoding = nil
    }
    
>>>>>>> 71a48896
}<|MERGE_RESOLUTION|>--- conflicted
+++ resolved
@@ -50,10 +50,9 @@
         // build encoding menu
         let menu = self.encodingMenu!.menu!
         let autoDetectItem = NSMenuItem(title: "Automatic".localized, action: nil, keyEquivalent: "")
-        autoDetectItem.tag = Int(String.Encoding.autoDetection.rawValue)
         menu.items = [autoDetectItem, .separator()] + EncodingManager.shared.createEncodingMenuItems()
         
-        self.selectedEncoding = .autoDetection
+        self.selectedEncoding = nil
     }
     
     
@@ -61,11 +60,7 @@
     // MARK: Public Methods
     
     /// encoding selected by user
-<<<<<<< HEAD
-    private(set) var selectedEncoding: String.Encoding {
-=======
-    var selectedEncoding: String.Encoding? {
->>>>>>> 71a48896
+    private(set) var selectedEncoding: String.Encoding? {
         
         get { self._selectedEncoding > 0 ? String.Encoding(rawValue: self._selectedEncoding) : nil }
         set { self._selectedEncoding = newValue?.rawValue ?? 0 }  // 0 for automatic
@@ -88,26 +83,4 @@
         openPanel.validateVisibleColumns()
     }
     
-<<<<<<< HEAD
-=======
-    
-    
-    // MARK: Private Methods
-    
-    /// update encoding menu
-    func buildEncodingPopupButton() {
-        
-        let menu = self.encodingMenu!.menu!
-        
-        menu.removeAllItems()
-        
-        let autoDetectItem = NSMenuItem(title: "Automatic".localized, action: nil, keyEquivalent: "")
-        menu.addItem(autoDetectItem)
-        menu.addItem(.separator())
-        menu.items += EncodingManager.shared.createEncodingMenuItems()
-        
-        self.selectedEncoding = nil
-    }
-    
->>>>>>> 71a48896
 }