--- conflicted
+++ resolved
@@ -221,17 +221,6 @@
     
     // MARK: Application Delegate
     
-<<<<<<< HEAD
-    #if SPARKLE
-=======
-    @available(macOS, deprecated: 14, message: "The secure restoration became automatically enabled on macOS 14 and later.")
-    func applicationSupportsSecureRestorableState(_ app: NSApplication) -> Bool {
-        
-        true
-    }
-    
-    
->>>>>>> 620b5f8b
     func applicationWillFinishLaunching(_ notification: Notification) {
         
         ProcessInfo.processInfo.automaticTerminationSupportEnabled = true
