<html lang="en">

<head>
	<meta charset="UTF-8"/>
	<meta name="keywords" content="version, history, changelog, release notes"/>
	<link rel="stylesheet" href="../../Shared/sty/standard.css"/>
	<link rel="stylesheet" href="../../Shared/sty/releasenotes.css"/>
	<script defer src="../../Shared/js/toc.js"></script>
	
	<title>Release notes for CotEditor</title>
</head>

<body>
<a name="releasenotes"></a>

<h1>Release notes for CotEditor</h1>


<article>
	<header>
<<<<<<< HEAD
		<h1>CotEditor 4.6.0</h1>
		<p>release: <time>2023-09</time></p>
=======
		<h1>CotEditor 4.5.9</h1>
		<p>release: <time>2023-09-11</time></p>
>>>>>>> b8fc4ed3
	</header>


	<section>
<<<<<<< HEAD
		<h2>New Features</h2>

		<ul>
			<li>Support <strong>macOS 14 Sonoma</strong>.</li>
			<li>Add the “Kind” option to syntax definitions to set the syntax is for “general” or “code”.</li>
			<li>Add feature to set the editor font depending of the syntax kind.</li>
			<li>Add the monospaced font setting to the Appearance settings pane.</li>
			<li>Add ability to switch the monospaced/proportional font to the Fonts toolbar item.</li>
			<li>Add option to disable the inconsistent line endings dialog entirely (not recommended).</li>
			<li>Add Spanish localization (thanks to Agustin Borrego!).</li>
		</ul>
	</section>


	<section>
		<h2>Improvements</h2>

		<ul>
			<li>Change the system requirement to <strong>macOS 13 Ventura and later</strong>.</li>
			<li>Update the behavior and look of the inspector pane.</li>
			<li>Add “Use system color” option to the cursor color in the theme setting view.</li>
			<li>Update the character inspector to add labels for each item and display the Unicode version.</li>
			<li>Make sure to perform the automatic whitespace trimming every time before explicit saving by the user.</li>
			<li>Migrate the sharing interface to the modern version.</li>
			<li>Reorganize the Settings window.</li>
			<li>Remove the Print settings in the Settings window (Instead, set print settings directly in the Print dialog).</li>
			<li>Add a font size field to the print dialog.</li>
			<li>Deprecate the cursor type option.</li>
			<li>Deprecate the Color Code toolbar button.</li>
			<li><span class="trivial">trivial</span>: Migrate the Opacity toolbar item to popover in macOS 14.</li>
			<li><span class="trivial">trivial</span>: Disable the zoom button in the find & replace windows.</li>
			<li><span class="trivial">trivial</span>: Disable the contextual menu for shortcut fields.</li>
			<li><span class="trivial">trivial</span>: Reduce the maximum number of editors to split into.</li>
			<li><span class="trivial">trivial</span>: Change the behavior of the duplication command for syntax definitions to just create a duplicated syntax instead of opening the syntax editor dialog.</li>
			<li><span class="trivial">trivial</span>: Improve the behavior when selecting a row in the find result table in the Find window.</li>
			<li><span class="trivial">trivial</span>: Rename “syntax style” with just “syntax.”</li>
			<li><span class="trivial">dev</span>: Update the build environment to Xcode 15 Beta 8 (Swift 5.9).</li>
		</ul>
	</section>


	<section>
		<h2>Fixes</h2>

		<ul>
			<li>Fix an issue that a known file extension was automatically added when a document is going to be saved with an unknown file extension.</li>
			<li>Fix an issue that the Share button in the Touch Bar did not work when the document was replaced with the initial empty document.</li>
		</ul>
	</section>


	<section>
		<h2>Others</h2>

		<ul>
			<li>The toolbar customization will be reset at the first launch of CotEditor 4.6.0.</li>
		</ul>
	</section>


	<section>
		<h2>Known Issues</h2>

		<ul>
			<li>User interface is not localized yet.</li>
		</ul>
	</section>
=======
		<h2>Fixes</h2>

		<ul>
			<li>Fix an issue that documents could not be saved with an unknown file extension.</li>
			<li>Fix an issue that the Share button in the Touch Bar did not work when the document was replaced with the initial empty document.</li>
		</ul>
	</section>
>>>>>>> b8fc4ed3
</article>


<article>
	<header>
		<h1>CotEditor 4.5.8</h1>
		<p>release: <time>2023-08-15</time></p>
	</header>


	<section>
		<h2>Improvements</h2>

		<ul>
			<li>Disable the beep sound at the end of successful replacement.</li>
		</ul>
	</section>


	<section>
		<h2>Fixes</h2>

		<ul>
			<li>Fix an issue that the rectangular selection could not add an insertion point at the empty last line.</li>
			<li>Fix an issue that the line was not highlighted when one of multiple insertion points locates at the empty last line.</li>
			<li>Fix an issue that the current line highlight did not update when some editor setting was changed.</li>
			<li>Workaround an issue the toggle inspector command is disabled in macOS 14.</li>
		</ul>
	</section>
</article>


<article>
	<header>
		<h1>CotEditor 4.5.7</h1>
		<p>release: <time>2023-07-25</time></p>
	</header>


	<section>
		<h2>Improvements</h2>

		<ul>
			<li>Improve the stability of document saving and deletion.</li>
			<li><span class="label">non-AppStore ver.</span>: Update Sparkle from 2.4.1 to 2.4.2.</li>
			<li><span class="trivial">dev</span>: Update Yams from 5.0.5 to 5.0.6.</li>
		</ul>
	</section>


	<section>
		<h2>Fixes</h2>

		<ul>
			<li>Fix an issue that the Script menu in the contextual menu was unwontedly labeled “NSMenuItem.”</li>
		</ul>
	</section>
</article>


<article>
	<header>
		<h1>CotEditor 4.5.6</h1>
		<p>release: <time>2023-05-26</time></p>
	</header>


	<section>
		<h2>Improvements</h2>

		<ul>
			<li>Enable changing text size in Console.</li>
			<li>Rename “Protocol Buffer” style with “Protocol Buffers.”</li>
		</ul>
	</section>


	<section>
		<h2>Fixes</h2>

		<ul>
			<li>Fix an issue that the script console just displayed “CotEditor.ScriptError error 0.” instead of the actual message of the standard error.</li>
			<li>Fix an issue that the Scripts menu listed the files without extension up as scripts.</li>
			<li>Fix an issue that the size of line numbers did not update even when the editor’s font size was changed.</li>
		</ul>
	</section>
</article>


<article>
	<header>
		<h1>CotEditor 4.5.5</h1>
		<p>release: <time>2023-05-05</time></p>
	</header>


	<section>
		<h2>New Features</h2>

		<ul>
			<li>Add Mojo syntax style.</li>
		</ul>
	</section>


	<section>
		<h2>Fixes</h2>

		<ul>
			<li>Workaround an issue that “Keep on Top” feature blocks all windows from coming back to the foreground in the Stage Manager mode.</li>
			<li>Fix an issue that invalid style names could be registered.</li>
			<li>Fix an issue in the Key Binding settings that the documents currently opened were wrongly listed in the Window menu.</li>
			<li>Fix an issue that the context menu in the editor didn't contain the script menu when the root scripts folder has only folders.</li>
			<li>Fix missing localization.</li>
		</ul>
	</section>
</article>


<article>
	<header>
		<h1>CotEditor 4.5.4</h1>
		<p>release: <time>2023-04-18</time></p>
	</header>


	<section>
		<h2>Improvements</h2>

		<ul>
			<li>Add “Keep on Top” toolbar item.</li>
			<li>Restore the “Keep on Top” state of windows from the last session.</li>
		</ul>
	</section>


	<section>
		<h2>Fixes</h2>

		<ul>
			<li>Fix an issue in CotEditor 4.5.3 that some menu command shortcuts could not be customized.</li>
		</ul>
	</section>
</article>


<article>
	<header>
		<h1>CotEditor 4.5.3</h1>
		<p>release: <time>2023-04-16</time></p>
	</header>


	<section>
		<h2>New Features</h2>

		<ul>
			<li>Add “Keep on Top” command in the Window menu.</li>
		</ul>
	</section>


	<section>
		<h2>Improvements</h2>

		<ul>
			<li>Remove the Open command in the Dock menu.</li>
			<li>Enable the ToC button in Help Viewer.</li>
			<li>Update Swift syntax style to fix highlighting with <code>/</code> characters.</li>
			<li><span class="label">non-AppStore ver.</span>: Update Sparkle from 2.4.0 to 2.4.1.</li>
		</ul>
	</section>


	<section>
		<h2>Fixes</h2>

		<ul>
			<li>Fix an issue that the application crashed by typing the ¨ key with a Norwegian keyboard.</li>
			<li>Fix an issue that menu command shortcuts could be unwontedly localized according to the user’s keyboard layout.</li>
			<li>Fix an issue that the editor font did not apply to documents created via Services.</li>
			<li>Fix an issue that the application could crash by opening the About window in some specific conditions.</li>
		</ul>
	</section>
</article>


<article>
	<header>
		<h1>CotEditor 4.5.2</h1>
		<p>release: <time>2023-04-02</time></p>
	</header>


	<section>
		<h2>New Features</h2>

		<ul>
			<li>Add BBCode syntax style.</li>
		</ul>
	</section>


	<section>
		<h2>Improvements</h2>

		<ul>
			<li>Update Swift syntax style to add some keywords.</li>
			<li><span class="label">non-AppStore ver.</span>: Update Sparkle from 2.3.2 to 2.4.0.</li>
			<li><span class="trivial">dev</span>: Update the build environment to Xcode 14.3 (Swift 5.8).</li>
		</ul>
	</section>


	<section>
		<h2>Fixes</h2>

		<ul>
			<li>Workaround an issue on macOS 12 that the application uses 100% CPU after searching files in the open dialog.</li>
			<li>Fix typos in German and Italian localizations (thanks to Jan Richter and DAnn2012!).</li>
		</ul>
	</section>
</article>


<article>
	<header>
		<h1>CotEditor 4.5.1</h1>
		<p>release: <time>2023-03-18</time></p>
	</header>


	<section>
		<h2>Improvements</h2>

		<ul>
			<li>Scroll the editor to make the remaining cursor visible when canceling the multi-cursor editing mode.</li>
		</ul>
	</section>


	<section>
		<h2>Fixes</h2>

		<ul>
			<li>Fix the application could crash when the Invisibles toolbar item is displayed.</li>
			<li><span class="trivial">trivial</span>: Fix the shortcut key display for the mic key in the Key Bindings pane.</li>
		</ul>
	</section>
</article>


<article>
	<header>
		<h1>CotEditor 4.5.0</h1>
		<p>release: <time>2023-03-18</time></p>
	</header>


	<section>
		<h2>New Features</h2>

		<ul>
			<li>Renew the snippets feature to enable naming it, changing the order, and performing from the menu.</li>
			<li>Add the Insert Snippet submenu to the Text menu.</li>
			<li>Add a new scope “syntax style” to the snippet feature to perform snippets only in a specific syntax style.</li>
			<li>Add a new variable “selection” to the snippet feature to place the currently selected text to the inserted text.</li>
			<li>Enable the character inspector to inspect more information about each Unicode scalar that makes up a character.</li>
		</ul>
	</section>


	<section>
		<h2>Improvements</h2>

		<ul>
			<li>Reconstruct the Snippets (ex. File Drop) and Key Bindings panes in the Settings window.</li>
			<li>Allow single function key stroke for a keyboard shortcut.</li>
			<li>Update item order of the Edit menu.</li>
			<li>Change counting characters/lines/words to count all elements in multiple selections.</li>
			<li>Change the threshold to trigger the automatic completion to 3 letters to optimize calculation time by large documents.</li>
			<li>Allow <code>_</code> as a character for completion candidates.</li>
			<li>Synchronize the visibility of all navigation/status bars in the application.</li>
			<li>Optimize the performance of text editing while URL linking is enabled.</li>
			<li>Make filter highlights of the outline list more legible in the Dark Mode.</li>
			<li>Update Swift syntax style to add keywords for Swift 5.8.</li>
			<li>Deprecate the Insert Encoding Name command (use AppleScript instead).</li>
			<li>Update the help contents.</li>
			<li><span class="label">non-AppStore ver.</span>: Update Sparkle from 2.3.1 to 2.3.2.</li>
			<li><span class="trivial">dev</span>: Update Yams from 5.0.4 to 5.0.5.</li>
		</ul>
	</section>


	<section>
		<h2>Fixes</h2>

		<ul>
			<li>Fix an issue in the search window that an error dialog for invalid regular expression appeared even on incremental search.</li>
			<li>Fix an issue that the application did not terminate when no documents exist and the application goes background.</li>
			<li>Fix an issue that the Replace button in the Find window did not select the next match.</li>
			<li>Fix an issue on macOS 12 that the buttons at the bottom were not aligned.</li>
			<li>Fix an issue that all URL links were removed when an external process updated the document.</li>
			<li>Fix the redo action label for the line endings conversion and file encoding change.</li>
		</ul>
	</section>
</article>


<article>
	<header>
		<h1>CotEditor 4.4.5</h1>
		<p>release: <time>2023-02-07</time></p>
	</header>


	<section>
		<h2>New Features</h2>

		<ul>
			<li>Add “last modified date” option to the print header/footer options.</li>
			<li>Add “Ignore” option to the inconsistent line endings alert.</li>
		</ul>
	</section>


	<section>
		<h2>Improvements</h2>

		<ul>
			<li><span class="trivial">dev</span>: Update Yams from 5.0.3 to 5.0.4.</li>
		</ul>
	</section>


	<section>
		<h2>Fixes</h2>

		<ul>
			<li>Fix an issue that the print Header/Footer alignment options did not match the selected settings.</li>
			<li>Fix an issue that some shortcut keys could be used for menu key binding customization without warning even when they are used for existing commands.</li>
			<li>Fix missing localization in the Find window.</li>
			<li>Remove outdated descriptions in the Key Bindings pane.</li>
		</ul>
	</section>
</article>


<article>
	<header>
		<h1>CotEditor 4.4.4</h1>
		<p>release: <time>2023-01-13</time></p>
	</header>


	<section>
		<h2>Improvements</h2>

		<ul>
			<li>Optimize the performance of the Find/Replace All command.</li>
			<li>Add visual feedback that the search reached the end.</li>
			<li>Enable walking through all the controls in the Find window by the Tab key on keyboard control.</li>
			<li>Update C++ syntax style to fix attributes highlight (thanks to Luke McKenzie!).</li>
			<li>Deprecate the Find Selected Text command.</li>
			<li><span class="trivial">trivial</span>: Reset custom shortcuts for the find commands.</li>
			<li><span class="label">non-AppStore ver.</span>: Update Sparkle from 2.3.0 to 2.3.1.</li>
		</ul>
	</section>


	<section>
		<h2>Fixes</h2>

		<ul>
			<li>Fix an issue that found string in the editor was occasionally not focused.</li>
			<li>Fix an issue that multiple replacements were not performed if the document is empty.</li>
			<li>Fix an issue that the Find window expanded unnecessarily in some specific conditions.</li>
			<li>Fix a label in the Advanced Find Options view.</li>
		</ul>
	</section>
</article>


<article>
	<header>
		<h1>CotEditor 4.4.3</h1>
		<p>release: <time>2022-12-23</time></p>
	</header>


	<section>
		<h2>Improvements</h2>

		<ul>
			<li>Optimize performance of find/replace with large documents.</li>
			<li>Display the concrete progress of the find/replace task in the progress dialog.</li>
			<li>Draw link underlines on the left side by the vertical text orientation.</li>
			<li>Update the Unicode block name list for the character inspector from Unicode 14.0.0 to Unicode 15.0.0.</li>
			<li>Deprecate the option to keep the progress dialog for find/replacement after finishing the task.</li>
			<li>Deprecate the option not to select the next match after the replacement when clicking the Replace button in the Find window.</li>
			<li><span class="trivial">trivial</span>: Make the target document the key window when selecting a matched line in the find result view.</li>
			<li><span class="trivial">trivial</span>: Tweak the style of headings in menus.</li>
			<li><span class="trivial">trivial</span>: Tweak the setting summary display in the print dialog.</li>
			<li><span class="trivial">dev</span>: Migrate the most of sheets and popovers to SwiftUI.</li>
		</ul>
	</section>


	<section>
		<h2>Fixes</h2>

		<ul>
			<li>Fix an issue on macOS 13 the total page did not update when changing the print scope option to “Selection in CotEditor” in the print dialog.</li>
			<li>Fix an issue that timestamps in the Console window do not reflect the local time zone.</li>
			<li>Fix an issue that the right-to-left writing direction option for new documents was not applied.</li>
			<li>Fix an issue that the regular expression pattern was wrongly highlighted in a specific condition.</li>
			<li>Fix an issue that the regular expression find/replace was not performed if the document is empty.</li>
			<li>Fix an issue that the advanced options view in the find panel could display multiple times when clicking the button repeatedly.</li>
			<li>Fix the drawing of the editor opacity toolbar item when collapsed.</li>
		</ul>
	</section>
</article>


<article>
	<header>
		<h1>CotEditor 4.4.2</h1>
		<p>release: <time>2022-12-03</time></p>
	</header>


	<section>
		<h2>Improvements</h2>

		<ul>
			<li>Update Ruby syntax style (thanks to kojix2!).</li>
		</ul>
	</section>


	<section>
		<h2>Fixes</h2>

		<ul>
			<li>Fix an issue on macOS 13 that the table in the Multiple Replace dialog was corrupted when switching the set.</li>
			<li>Fix an issue that a file extension was appended to the file by saving even when the syntax style has no extensions.</li>
			<li>Fix an issue that the line number view did occasionally not widen even when the number exceeds 4 digits.</li>
			<li>Fix an issue that an unwanted extra blank document was created when creating a new document with the selection by Services under specific conditions.</li>
			<li>Fix an issue that the scripting result could be corrupted under some specific conditions.</li>
		</ul>
	</section>
</article>


<article>
	<header>
		<h1>CotEditor 4.4.1</h1>
		<p>release: <time>2022-11-06</time></p>
	</header>


	<section>
		<h2>Improvements</h2>

		<ul>
			<li>Rename the Highlight command to Highlight All.</li>
			<li>Tweak CotEditor’s setting view in the print dialog.</li>
			<li>Update Markdown syntax style to highlight code blocks with indentation (Thanks to Rafael Viotti!).</li>
			<li><span class="trivial">trivial</span>: Improve the text selection behavior with key bindings.</li>
			<li><span class="trivial">trivial</span>: Disable the Select All command when no documents are available.</li>
		</ul>
	</section>


	<section>
		<h2>Fixes</h2>

		<ul>
			<li>Fix an issue on macOS 13 that the Find All button in the find panel was not localized.</li>
			<li>Fix an issue on CotEditor 4.4.0 that <code>contents of selection</code> of a document object returned its entire contents.</li>
			<li>Fix an issue that the application could hang up when the insertion point moved over invisible control characters by the Control-Shift-arrow keys.</li>
			<li>Fix an issue that the last of multiple insertion points locates at the end of the document was not drawn.</li>
			<li>Fix an issue that the insertion point immediately exited automatically closed quote marks when the smart quote feature is enabled.</li>
			<li>Fix an issue that the initial window height could differ from the user-specified setting.</li>
		</ul>
	</section>
</article>


<article>
	<header>
		<h1>CotEditor 4.4.0</h1>
		<p>release: <time>2022-10-22</time></p>
	</header>


	<section>
		<h2>New Features</h2>

		<ul>
			<li>Add Advanced Character Count feature to the Text menu.</li>
			<li>Dynamically prioritize the scripts in the subfolder whose name is the same as the frontmost document’s syntax style when the same keyboard shortcut is determined in multiple CotEditor scripts.</li>
			<li>Add URL Encode/Decode commands to the Text &gt; Transformations submenu.</li>
			<li>Display a dot in the window tab if the document has unsaved changes.</li>
			<li>Add the option to draw the separator line between the line number view and the editor.</li>
			<li>Add syntax styles for DOT (Thanks to usr-sse2!) and TypeScript.</li>
		</ul>
	</section>


	<section>
		<h2>Improvements</h2>

		<ul>
			<li>Support <strong>macOS 13 Ventura</strong>.</li>
			<li>Change the system requirement to <strong>macOS 12 Monterey and later</strong>.</li>
			<li>Improve the Find All button only on macOS 13 Ventura (and later) to enable performing additional commands.</li>
			<li>Store the state of the “Don’t ask again for this document” option for the inconsistent line endings alert and respect it for future open.<ul>
				<li><strong>for advanced users</strong>: Now you can also disable the feature entirely within the application by running the following command in Terminal, though it is not recommended:<br/>
					<code>defaults write com.coteditor.CotEditor suppressesInconsistentLineEndingAlert -bool YES</code></li>
    		</ul></li>
			<li>Deprecate the <code>length</code> property in AppleScript (Use <code>number of characters of contents</code> instead).</li>
			<li>Support the split cursor for bidirectional languages in multi-cursor editing.</li>
			<li>Update the CotEditor’s setting view in the print panel.</li>
			<li>Change the location and column count to start with zero.</li>
			<li>Add the history menu to the regular expression patterns in the pattern sort dialog.</li>
			<li>Display the error message in the pattern sort dialog if the regular expression pattern is invalid.</li>
			<li>Improve the algorithm to parse numbers in the Sort by Pattern command.</li>
			<li>Improve the algorithm of uncommenting.</li>
			<li>Improve the algorithm of encoding detection.</li>
			<li>Improve VoiceOver support.</li>
			<li>Deprecate the “Ignore line endings when counting characters” option.</li>
			<li>Deprecate the option to hide file size in the status bar.</li>
			<li>Remove the text length display in the document inspector.</li>
			<li>Improve stability.</li>
			<li><span class="trivial">trivial</span>: Adjust ticks in the line number view for vertical orientation.</li>
			<li><span class="trivial">trivial</span>: Save documents asynchronously.</li>
			<li><span class="trivial">trivial</span>: Visually adjust the filter field in the outline inspector.</li>
			<li><span class="trivial">trivial</span>: Organize the editor’s contextual menu.</li>
			<li><span class="trivial">trivial</span>: Improve the basic regular expression syntax reference.</li>
			<li><span class="trivial">trivial</span>: Improve the status bar display.</li>
			<li><span class="trivial">trivial</span>: Optimize the script menu update.</li>
			<li><span class="trivial">dev</span>: Update the build environment to Xcode 14.1 (macOS 13 SDK).</li>
			<li><span class="trivial">dev</span>: Migrate helpindex to cshelpindex.</li>
			<li><span class="label">non-AppStore ver.</span>: Optimize the script menu update.</li>
		</ul>
	</section>


	<section>
		<h2>Fixes</h2>

		<ul>
			<li>Fix an issue that the empty draft documents silently discarded remained in the Open Recents menu.</li>
		</ul>
	</section>
</article>


<article>
	<header>
		<h1>CotEditor 4.3.6</h1>
		<p>release: <time>2022-10-01</time></p>
	</header>


	<section>
		<h2>Fixes</h2>

		<ul>
			<li>Fix an issue on CotEditor 4.3.5 that the option “Give execute permission” in the save dialog was occasionally ignored.</li>
			<li>Fix a typo in PHP syntax style (Thanks to DAnn2012!).</li>
		</ul>
	</section>
</article>


<article>
	<header>
		<h1>CotEditor 4.3.5</h1>
		<p>release: <time>2022-09-17</time></p>
	</header>


	<section>
		<h2>Improvements</h2>

		<ul>
			<li><span class="label">non-AppStore ver.</span>: Update Sparkle from 2.2.1 to 2.2.2.</li>
		</ul>
	</section>


	<section>
		<h2>Fixes</h2>

		<ul>
			<li>Fix an issue that the option “Give execute permission” in the save dialog was applied to the document even when the save operation was cancelled.</li>
			<li>Address an issue since macOS 12.4 that the buttons in the save dialog became occasionally unresponsive when the application is running in some specific Japanese environment.</li>
			<li>Fix an issue that the column of the outline pane was narrower than the list width.</li>
			<li>Fix an issue that memory could leak when the opacity toolbar item is used.</li>
			<li>Fix an issue that the width of the line number view was not updated when the content was changed on disk.</li>
			<li>Fix some typos.</li>
			<li><span class="label">non-AppStore ver.</span>: Fix an issue that a message about the software update in the General pane was hidden.</li>
		</ul>
	</section>
</article>


<article>
	<header>
		<h1>CotEditor 4.3.4</h1>
		<p>release: <time>2022-08-26</time></p>
	</header>


	<section>
		<h2>Fixes</h2>

		<ul>
			<li>Fix an issue on CotEditor 4.3.3 that the window size was not inherited from the last document.</li>
		</ul>
	</section>
</article>



<article>
	<header>
		<h1>CotEditor 4.3.3</h1>
		<p>release: <time>2022-08-13</time></p>
	</header>


	<section>
		<h2>Fixes</h2>

		<ul>
			<li>Fix an issue that the application could hang up when an opened document shared in iCloud Drive was modified in another machine.</li>
			<li>Fix an issue that document windows sometimes did not shift the initial position from the last window.</li>
			<li>Fix an issue that the scrollable area of the editor in vertical layout orientation could be clipped wrongly when scaled.</li>
			<li>Fix an issue that some text was not localized.</li>
		</ul>
	</section>
</article>



<article>
	<header>
		<h1>CotEditor 4.3.2</h1>
		<p>release: <time>2022-07-30</time></p>
	</header>


	<section>
		<h2>Improvements</h2>

		<ul>
			<li><span class="label">non-AppStore ver.</span>: Update Sparkle to 2.2.1.</li>
		</ul>
	</section>


	<section>
		<h2>Fixes</h2>

		<ul>
			<li>Fix an issue that the tab width setting was not respected when printing.</li>
			<li>Fix an issue that the length of invisible tab characters was drawn wrongly in the right-to-left writing direction.</li>
		</ul>
	</section>
</article>



<article>
	<header>
		<h1>CotEditor 4.3.1</h1>
		<p>release: <time>2022-07-03</time></p>
	</header>


	<section>
		<h2>New Features</h2>

		<ul>
			<li>Add new Shuffle command to the Text &gt; Lines submenu.</li>
		</ul>
	</section>


	<section>
		<h2>Improvements</h2>

		<ul>
			<li>Optimize the performance for editor splitting.</li>
			<li>Avoid sluggishness by incremental search in large documents.</li>
			<li>Optimize the performance of highlighting selected text instances.</li>
			<li>Remove the limitation to highlight a large number of instances of the selected text.</li>
			<li>Scroll the editor by the Move Line Up/Down commands so that the moved lines are visible.</li>
			<li>Change the behavior of the metacharacter <code>\v</code> in the regular expression for text search to confirm with the current ICU specification.</li>
			<li>Update Swift syntax style to add keywords.</li>
			<li><span class="trivial">trivial</span>: Update French localization.</li>
		</ul>
	</section>


	<section>
		<h2>Fixes</h2>

		<ul>
			<li>Fix an issue that memory rarely leaked on closing documents.</li>
		</ul>
	</section>
</article>



<article>
	<header>
		<h1>CotEditor 4.3.0</h1>
		<p>release: <time>2022-06-18</time></p>
	</header>


	<section>
		<h2>New Features</h2>

		<ul>
			<li>Incremental search in the Find window.</li>
		</ul>
	</section>


	<section>
		<h2>Improvements</h2>

		<ul>
			<li>Drastically improved the performance of syntax highlighting on large documents so that no rainbow cursor appears.</li>
			<li>Stop displaying the progress indicator for syntax highlight on large documents and apply the highlight asynchronously instead.</li>
			<li>Optimize the time to open large documents.</li>
			<li>Avoid re-parsing syntax on printing.</li>
			<li>Update the style of the search progress dialog.</li>
			<li>Remove the preference option to disable syntax highlighting.</li>
			<li>Update Swift syntax style to support Swift 5.7.</li>
			<li><span class="trivial">trivial</span>: Suppress the inconsistent line ending alert in the Versions browsing.</li>
		</ul>
	</section>


	<section>
		<h2>Fixes</h2>

		<ul>
			<li>Fix an issue that the application crashed with very specific fonts.</li>
			<li>Fix an issue that the highlights of Find All in the editor remained even when closing the Find window.</li>
			<li>Fix an issue that the application could become unresponsive when trying to show the file mapping conflicts.</li>
		</ul>
	</section>
</article>



<article>
	<header>
		<h1>CotEditor 4.2.3</h1>
		<p>release: <time>2022-06-05</time></p>
	</header>


	<section>
		<h2>Improvements</h2>

		<ul>
			<li>Make the font size of the find result table changeable by <kbd>Command</kbd>-<kbd>Plus sign</kbd> (+) or <kbd>Command</kbd>-<kbd>Minus sign</kbd> (-) while focusing on the result table.</li>
			<li>Rewrite the algorithm parsing comments and quoted text.</li>
			<li>Update LaTeX syntax style to improve highlighting.</li>
			<li>Update the following syntax styles to fix syntax highlighting: DTD, INI, JSON, LaTeX, Markdown, PHP, Perl, reStructuredText, Ruby, Shell Script, Textile, XML, and YAML.</li>
			<li>Update SQL syntax style to support inline comment highlighting with <code>#</code>.</li>
			<li><span class="trivial">trivial</span>: Change the color names in the Stylesheet Keyword color palette in the color code panel to lower case.</li>
		</ul>
	</section>


	<section>
		<h2>Fixes</h2>

		<ul>
			<li>Fix an issue by documents with the CRLF line ending that the editor did not scroll by changing selection with the <kbd>Shift</kbd>-<kbd>arrow</kbd> keys.</li>
			<li>Fix an issue that letters in the editor were drawn in wrong glyphs when updating the font under very specific conditions.</li>
		</ul>
	</section>
</article>



<article>
	<header>
		<h1>CotEditor 4.2.2</h1>
		<p>release: <time>2022-05-26</time></p>
	</header>


	<section>
		<h2>Improvements</h2>

		<ul>
			<li>Perform automatic indentation even when inserting a newline while selecting text.</li>
			<li>Alert for registering the key bindings that are not actually supported.</li>
			<li>Update Markdown and Textile syntax styles to fix highlighting.</li>
			<li>Improve the indent style detection.</li>
			<li>Improve traditional Chinese localization (thanks to Shiki Suen!).</li>
			<li>Update the help contents.</li>
			<li><span class="trivial">trivial</span>: Change UTI for TeX document to <code>org.tug.tex</code>.</li>
			<li><span class="trivial">dev</span>: Update the build environment to Xcode 13.4 (macOS 12.3 SDK).</li>
		</ul>
	</section>


	<section>
		<h2>Fixes</h2>

		<ul>
			<li>Fix an issue that changing text selection with the Shift and an arrow keys could move the selection in the wrong direction.</li>
			<li>Fix an issue that the Outline pane occasionally showed the horizontal scroller.</li>
			<li>Fix an issue that the stored action names for customized key bindings were wrong.</li>
			<li>Fix some unlocalized text.</li>
		</ul>
	</section>
</article>



<article>
	<header>
		<h1>CotEditor 4.2.1</h1>
		<p>release: <time>2022-05-11</time></p>
	</header>


	<section>
		<h2>New Features</h2>

		<ul>
			<li>Add Chinese (Traditional) localization (thanks to Shiki Suen!).</li>
		</ul>
	</section>


	<section>
		<h2>Fixes</h2>

		<ul>
			<li>Fix an issue on CotEditor 4.2.0 that restoring documents on macOS 11.x made the application unstable.</li>
			<li>Fix an issue on CotEditor 4.2.0 that some snippet settings could not be inserted in a specific condition.</li>
			<li>Fix the help content style in Dark Mode.</li>
			<li>Fix the description of “Important change in CotEditor 4.2.0” in the Simplified Chinese localization.</li>
		</ul>
	</section>
</article>



<article>
<header>
	<h1>CotEditor 4.2.0</h1>
	<p>release: <time>2022-05-09</time></p>
</header>

<p class="important">This version contains some specific changes that may require manual migration by users. See <a href="specification_changes_on_4.2.html">Important changes on CotEditor 4.2</a> for details.</p>


	<section>
		<h2>New Features</h2>

		<ul>
			<li>Ability to handle documents holding multiple types of line endings.</li>
			<li>Alert inconsistent line endings in the document when opening or reloading.</li>
			<li>List up the inconsistent line endings in the Warnings pane in the inspector.</li>
			<li>Minor line endings, namely NEL (New Line), LS (Line Separator), and PS (Paragraph Separator), are added to the line endings options (These items are visible only either when pressing the <kbd>Option</kbd> key or when the document’s line ending is one of these).</li>
			<li>Add the hidden Paste Exactly command (<kbd>Command</kbd>-<kbd>Option</kbd>-<kbd>V</kbd>) that pastes text in the clipboard without any modification, such as adjusting line endings to the document setting.</li>
			<li>Add an option Selection to the Pages section in the Print dialog to print only the selected text in the document.</li>
			<li>Add history to the Unicode code point input.</li>
			<li>Support Handoff.</li>
			<li>Export setting files, such as themes or multiple replacements, to the Finder just by dropping the setting name from the Preferences.</li>
			<li>Transfer settings among CotEditors in different machines via Universal Control by dragging the setting name and dropping it to the setting list area in another CotEditor.</li>
		</ul>
	</section>


	<section>
		<h2>Improvements</h2>

		<ul>
			<li>Update document icons.</li>
			<li>Detect the line ending in documents more intelligently.</li>
			<li>Indent snippet text with multiple lines to the indention level where will be inserted.</li>
			<li>Improve the scrolling behavior by normal size documents by enabling the non-contiguous text layout mode only with large documents.</li>
			<li>Optimize syntax parsing.</li>
			<li>Rename the Incompatible Characters pane to the Warnings pane to share the pane with the inconsistent line ending list.</li>
			<li>Locate the vertical scroller for the editor on the left side when the writing direction is right-to-left.</li>
			<li>Print the line numbers on the right side on printing if the writing direction is right-to-left.</li>
			<li>Adjust the vertical position of line numbers on printing.</li>
			<li>Restore the characters even incompatible with the document encoding when restoring documents from the last session.</li>
			<li>Display code points instead of being left blank in the incompatible character list for whitespaces.</li>
			<li>Update HTML syntax style to display <code>hr</code> elements as separators in the Outline.</li>
			<li>Add steppers to the font setting controls.</li>
			<li>Restore the file encoding to one the user explicitly set in the last session.</li>
			<li>Prefer using .yml for syntax definition files over .yaml.</li>
			<li>Deprecate the feature to replace <code>$LN</code> in the outline menu template with the line number of the occurrence.</li>
			<li>Remove original document icons for CoffeeScript and Tcl.</li>
			<li>Revise text for more Mac-like expression.</li>
			<li>Update the help contents.</li>
			<li>Improve stability.</li>
			<li><span class="trivial">trivial</span>: Accept script files for the Script menu with an uppercased file extension.</li>
			<li><span class="trivial">trivial</span>: Replace <code>\n</code> with <code>\R</code> for the newline metacharacter in the Basic Regular Expression Syntax reference.</li>
			<li><span class="trivial">trivial</span>: Tweak Anura theme.</li>
			<li><span class="trivial">trivial</span>: Enable the secure state restoration introduced in macOS 12.</li>
			<li><span class="trivial">dev</span>: Update Yams from 5.0.0 to 5.0.1.</li>
		</ul>
	</section>


	<section>
		<h2>Fixes</h2>

		<ul>
			<li>Fix an issue that the changes of syntax styles after the launch were not applied to the file mapping.</li>
			<li><span class="trivial">trivial</span>: Fix an issue that the Script menu appeared in the shortcut menu even when no script exists.</li>
		</ul>
	</section>
</article>



<article>
	<header>
		<h1>CotEditor 4.1.5</h1>
		<p>release: <time>2022-04-09</time></p>
	</header>


	<section>
		<h2>Improvements</h2>

		<ul>
			<li>Add a temporal highlight for the current match in the editor (thanks to Ethan Wong!).</li>
			<li>Update HTML syntax style for better highlighting with <code>'</code> character.</li>
			<li>Update Swift syntax style to fix outline extraction.</li>
		</ul>
	</section>


	<section>
		<h2>Fixes</h2>

		<ul>
			<li>Fix an issue that reverting a document to one stored with a different file encoding from the current encoding could fail.</li>
			<li>Fix an issue that the split view did not inherit the font style and the writing direction.</li>
			<li>Fix an issue that the icons for Shift Left/Right commands were swapped.</li>
			<li>Fix an issue that the incompatible character pane did not show the message “No incompatible characters were found.” when all of the existing incompatible characters are cleared.</li>
			<li><span class="trivial">trivial</span>: Fix localization of a Unicode block name.</li>
		</ul>
	</section>
</article>



<article>
	<header>
		<h1>CotEditor 4.1.4</h1>
		<p>release: <time>2022-03-26</time></p>
	</header>


	<section>
		<h2>Improvements</h2>

		<ul>
			<li>Update Swift syntax style to add keywords added in Swift 5.6.</li>
			<li>Update YAML syntax style for better coloring.</li>
			<li><span class="trivial">trivial</span>: Improve progress message for the Find/Replace All.</li>
			<li><span class="trivial">dev</span>: Update the build environment to Xcode 13.3 (Swift 5.6).</li>
		</ul>
	</section>


	<section>
		<h2>Fixes</h2>

		<ul>
			<li>Fix an issue that the file extension proposed in the save dialog for untitled document did not reflect the latest syntax style.</li>
			<li>Fix an issue that the application could not open Haskell files.</li>
			<li>Fix a potential crash when opening files via Services.</li>
		</ul>
	</section>
</article>



<article>
	<header>
		<h1>CotEditor 4.1.3</h1>
		<p>release: <time>2022-03-05</time></p>
	</header>


	<section>
		<h2>Improvements</h2>

		<ul>
			<li>Use <code>python3</code> instead of <code>python</code> for running the <code>cot</code> command so that macOS 12.3 and later can use the Python installed via the Apple’s developer tools (From macOS 12.3 on, cot command requires an additional install of python3).</li>
			<li>Optimize the performance of syntax highlighting.</li>
			<li>Update CSS and SQL syntax styles to add more coloring keywords.</li>
			<li>Update Python syntax style to add keywords added in Python 3.10</li>
			<li>Update Markdown and SVG syntax styles for faster syntax parsing.</li>
			<li>Update JSON syntax style to fix coloring.</li>
		</ul>
	</section>


	<section>
		<h2>Fixes</h2>

		<ul>
			<li>Fix an issue that the text copied from the editor has always LF line endings regardless of the actual document’s line ending setting.</li>
			<li>Fix an issue that when the option swapping ¥ and \ keys is enabled, those characters are swapped even when inputting them with Unicode code point.</li>
		</ul>
	</section>
</article>



<article>
	<header>
		<h1>CotEditor 4.1.2</h1>
		<p>release: <time>2022-02-20</time></p>
	</header>


	<section>
		<h2>Improvements</h2>

		<ul>
			<li><span class="trivial">dev</span>: Update Yams from 4.0.6 to 5.0.0.</li>
			<li><span class="label">non-AppStore ver.</span>: Update Sparkle from 2.0.0 to 2.1.0.</li>
		</ul>
	</section>


	<section>
		<h2>Fixes</h2>

		<ul>
			<li>Fix an issue that the editor scrolls oddly by typing the Space key if the “Link URLs in document” option is enabled.</li>
		</ul>
	</section>
</article>



<article>
	<header>
		<h1>CotEditor 4.1.1</h1>
		<p>release: <time>2022-02-16</time></p>
	</header>


	<section>
		<h2>Improvements</h2>

		<ul>
			<li>Improve Turkish localization (thanks to Emir SARI!).</li>
		</ul>
	</section>


	<section>
		<h2>Fixes</h2>

		<ul>
			<li>Fix an issue that the shortcut symbols in the Key Bindings preference pane did not display properly.</li>
		</ul>
	</section>
</article>



<article>
	<header>
		<h1>CotEditor 4.1.0</h1>
		<p>release: <time>2022-02-15</time></p>
	</header>


	<section>
		<h2>New Features</h2>

		<ul>
			<li>Add a feature to filter outline items in the outline pane.</li>
			<li>Add an option not to draw the background color on printing.</li>
			<li>Add “Open Outline Menu” command to the Find menu.</li>
			<li>Add Turkish (thanks to Emir SARI!) and British English (thanks to Alex Newson!) localizations.</li>
			<li>Introduce a new AppleScript command <code>jump</code> to document objects.</li>
			<li>Introduce a new read-only AppleScript parameter <code>has BOM</code> to document objects and a new option <code>BOM</code> to the <code>convert</code> command.</li>
			<li>Place line number views on the right side in the editor if the writing direction is right-to-left.</li>
			<li>Add syntax style for Protocol Buffer.</li>
		</ul>
	</section>


	<section>
		<h2>Improvements</h2>

		<ul>
			<li>Change the system requirement to <strong>macOS 11 Big Sur and later</strong>.</li>
			<li>Update the window size setting to use the last document window size if the width/height setting in the preferences &gt; Window is left blank (= auto).</li>
			<li>Allow the menu key bindings to assign a shortcut without the Command key.</li>
			<li>Display code points instead of left blank in the incompatible character table for control characters.</li>
			<li>Update Swift syntax style to add keywords added in Swift 5.5.</li>
			<li>Update C++ syntax style to add more file extensions.</li>
			<li>Update Markdown syntax style for faster syntax parsing.</li>
			<li>Change the behavior to include the last empty line in the calculation when specifying lines with a negative value in the Go to Line command or via AppleScript.</li>
			<li>Improve the character info section in the document inspector to display the list of code points for the selected character instead of displaying only when a single Unicode character is selected.</li>
			<li>Update the Unicode block name list for the character inspector from Unicode 13.0.0 to Unicode 14.0.0.</li>
			<li>Make sure the application relaunches even other tasks interrupt before termination.</li>
			<li>Improve some toolbar items to make their state distinguish even collapsed.</li>
			<li>Display the command name in the error message when the input shortcut for key bindings is already taken by another command.</li>
			<li>Improve VoiceOver accessibility.</li>
			<li>Update the AppleScript guide in the help.</li>
			<li>Improve the animation by drag &amp; drop in tables.</li>
			<li>Optimize several document parse.</li>
			<li><span class="trivial">trivial</span>: Adjust the margin of the editor area.</li>
			<li><span class="trivial">trivial</span>: Hide the file extension of setting files by export by default.</li>
			<li><span class="trivial">trivial</span>: Finish key binding input in Key Bindings pane when another window becomes frontmost.</li>
			<li><span class="trivial">trivial</span>: Update some symbols for shortcut keys in the key binding settings.</li>
			<li><span class="trivial">dev</span>: Update the build environment to Xcode 13.2 (Swift 5.5).</li>
			<li><span class="trivial">dev</span>: Remove xcworkspace.</li>
			<li><span class="label">non-AppStore ver.</span>: Update Sparkle to 2.0.0.</li>
		</ul>
	</section>


	<section>
		<h2>Fixes</h2>

		<ul>
			<li>Fix an issue that the current line number becomes 0 when the cursor is placed at the beginning of the document (thanks to Alex Newson!).</li>
			<li>Fix an issue on macOS 12 Monterey that the user custom color did not apply to the i-beam cursor for the vertical layout.</li>
			<li>Fix an issue in the document inspector that the character info section wrongly indicated the code point as <code>U+000A</code> for any kind of line endings, even for CR (<code>U+000D</code>) and CRLF.</li>
			<li>Fix an issue that the dialog urging duplication to edit locked files displayed repeatedly under specific conditions.</li>
			<li>Fix an issue that the slider in the editor opacity toolbar item did not work when collapsed.</li>
			<li>Fix an issue that the editor’s opacity change did not apply immediately.</li>
			<li>Fix an issue that some uncustomizable menu commands were provided in the Key Bindings preference pane.</li>
			<li>Fix an issue in the snippet key bindings that shortcuts with only Shift key for modifier keys were accepted though does not work correctly.</li>
			<li>Fix an issue that the initial position of the side pane was occasionally stacked under the window toolbar.</li>
			<li>Fix an issue that some help buttons did not work (thanks to Alex Newson!).</li>
			<li>Fix and minor update on localized strings.</li>
			<li>Fix <code>cot</code> command to work also with Python 3.</li>
			<li>Address an issue that the syntax highlight could flash while typing.</li>
		</ul>
	</section>
</article>



<article>
	<header>
		<h1>CotEditor 4.0.9</h1>
		<p>release: <time>2021-11-28</time></p>
	</header>


	<section>
		<h2>Fixes</h2>

		<ul>
			<li>Fix an issue that File Drop settings were not saved if both the extensions and syntax styles are for “all.”</li>
			<li>Fix an issue that shortcuts for snippet did not accept Shift with a non-letter character, such as Shift + Return.</li>
			<li>Fix an issue that the rainbow cursor appeared when the document has a large number of incompatible characters.</li>
			<li>Fix an issue that the rainbow cursor appeared when expanding the selection by <kbd>⌥⇧←</kbd> shortcut and invisible characters are contained in the new selection.</li>
			<li>Fix an issue that the writing direction could be changed to right to left although when the text orientation is vertical.</li>
		</ul>
	</section>
</article>



<article>
	<header>
		<h1>CotEditor 4.0.8</h1>
		<p>release: <time>2021-09-19</time></p>
	</header>


	<section>
		<h2>Fixes</h2>

		<ul>
			<li>Fix an issue that memory leaked if the autosaving is disabled.</li>
			<li>Fix an issue on the syntax style menu in the toolbar that the previous selection remained under specific conditions.</li>
		</ul>
	</section>
</article>



<article>
	<header>
		<h1>CotEditor 4.0.7-1</h1>
		<p>release: <time>2021-09-10</time></p>
	</header>

	<p class="important">This version was released only for the non-AppStore distribution to fix the update check issue on CotEditor 4.0.7.</p>


	<section>
		<h2>Fixes</h2>

		<ul>
			<li><span class="label">non-AppStore ver.</span>: Fix an issue that CotEditor could not check updates.</li>
		</ul>
	</section>
</article>



<article>
	<header>
		<h1>CotEditor 4.0.7</h1>
		<p>release: <time>2021-09-09</time></p>
	</header>


	<section>
		<h2>Improvements</h2>

		<ul>
			<li>Highlight named capture where highlight regular expression patterns such as in the find panel.</li>
			<li>Add “.erb” extension to Ruby syntax style.</li>
			<li>Accept IANA charset names as the encoding name in <code>convert</code> and <code>reinterpret</code> commands for AppleScript.</li>
			<li>Improve error messages for OSA Scripting.</li>
			<li><span class="trivial">trivial</span>: Tweak the help layout.</li>
			<li><span class="trivial">dev</span> <span class="label">non-AppStore ver.</span>: Migrate Sparkle framework management from submodule to SwiftPM.</li>
			<li><span class="trivial">dev</span> <span class="label">non-AppStore ver.</span>: Update Sparkle to 2.0.0-beta.2.</li>
			<li><span class="trivial">dev</span> <span class="label">non-AppStore ver.</span>: Use <code>sparkle:channel</code> element in appcast.xml for prerelease check instead of appcast-beta.xml.</li>
		</ul>
	</section>


	<section>
		<h2>Fixes</h2>

		<ul>
			<li>Fix syntax highlight regression on CotEditor 4.0.6.</li>
			<li>Fix the layout of the initial encoding priority list.</li>
		</ul>
	</section>
</article>



<article>
	<header>
		<h1>CotEditor 4.0.6</h1>
		<p>release: <time>2021-07-24</time></p>
	</header>


	<section>
		<h2>Improvements</h2>

		<ul>
			<li>Add “Share” command to the menus for setting files, such as theme, syntax style, or multi replacement definition.</li>
			<li>Resume “Select word” on top of the document if the search reached the end.</li>
			<li>Update the visual style of the multiple replacement window on macOS 11.</li>
			<li>Minimize scrolling when focusing on a text such as text search and outline selection.</li>
			<li>Improve the syntax highlighting algorithm around comments and quoted text.</li>
			<li>Revert JavaScript syntax style update in CotEditor 4.0.5 that modifies regular expression highlight.</li>
			<li>Update the bundled cot command to enable reading large piped text entirely.</li>
			<li>Update help contents.</li>
			<li><span class="trivial">trivial</span>: Sort themes alphabetically regardless of whether they are bundled or not.</li>
			<li><span class="trivial">trivial</span>: Make the timing to trim trailing spaces shorter.</li>
			<li><span class="trivial">trivial</span>: Tweak Japanese localization in Preferences.</li>
			<li><span class="trivial">trivial</span> <span class="label">non-AppStore ver.</span>: Sign the application with EdDSA signature for update manager (Sparkle).</li>
		</ul>
	</section>


	<section>
		<h2>Fixes</h2>

		<ul>
			<li>Fix an issue that the document theme did occasionally not change when switching the default theme to “Anura” in Dark Mode.</li>
			<li>Fix an issue that disabling the “Reopen windows from last session” option did not work if the Auto Save is disabled.</li>
			<li>Fix an issue on the latest systems that the open dialog could not see inside .app packages although when selecting the “Show hidden files” checkbox.</li>
			<li>Fix an issue that the visual window state occasionally did not restore from the last session correctly.</li>
			<li>Fix an issue in the inspector that the content occasionally overlapped with the pane controller above if it is shown when the window opens.</li>
			<li>Fix an issue that the navigation bar tinted wrongly when the document window is in fullscreen and the editor is non-opaque.</li>
			<li>Fix a typo in German localization.</li>
		</ul>
	</section>
</article>



<article>
<header>
	<h1>CotEditor 4.0.5</h1>
	<p>release: <time>2021-06-06</time></p>
</header>


<section>
<h2>Improvements</h2>

<ul>
	<li>Update JavaScript syntax style to improve regular expression highlight.</li>
</ul>
</section>


<section>
<h2>Fixes</h2>

<ul>
	<li>Fix an issue that the application did not terminate when all windows are closed.</li>
	<li>Fix an issue that annoying dialog that alerts saving was failed could be shown while typing when autosaving is disabled.</li>
	<li>Address an issue that typing in a large document could be slow when the Autosave feature is disabled. </li>
</ul>
</section>
</article>



<article>
<header>
	<h1>CotEditor 4.0.4</h1>
	<p>release: <time>2021-06-02</time></p>
</header>


<section>
<h2>Improvements</h2>

<ul>
	<li>Update Lua syntax style.</li>
	<li>Update Swift syntax style for more accurate outline extraction and literal number highlight.</li>
	<li>Update JavaScript, PHP, and CoffeeScript syntax styles for more accurate literal number highlight.</li>
	<li>Avoid escaping non-ASCII characters to Unicode code points when exporting syntax styles to YAML files.</li>
</ul>
</section>


<section>
<h2>Fixes</h2>

<ul>
	<li>Fix an issue that the application did not terminate when all windows are closed.</li>
	<li>Fix an issue in the script menu that a script bundle (.scptd) was handled not as a script but as a folder.</li>
	<li>Fix an issue in the snippet key bindings that shortcuts with only Shift key for modifier keys were accepted though does not work correctly.</li>
	<li>Fix an issue that the application rarely showed the open dialog on launch even when the user setting for the startup behavior is not “show open dialog.”</li>
	<li>Fix literal number highlight with Ruby syntax style.</li>
	<li>Address an issue that annoying dialog that alerts saving was failed could be shown while typing when autosaving is disabled.</li>
</ul>
</section>
</article>



<article>
<header>
	<h1>CotEditor 4.0.3</h1>
	<p>release: <time>2021-05-08</time></p>
</header>


<section>
<h2>Improvements</h2>

<ul>
	<li>Keep detached character inspectors even after the parent document is closed.</li>
	<li>Detect syntax style from the file extension also case-insensitively.</li>
	<li>Update R syntax style.</li>
	<li><span class="label">non-AppStore ver.</span>: Reduce the application size.</li>
	<li><span class="trivial">dev</span>: Update Yams from 4.0.4 to 4.0.6.</li>
	<li><span class="trivial">dev</span>: Update the build environment to Xcode 12.5.</li>
</ul>
</section>
</article>



<article>
<header>
	<h1>CotEditor 4.0.2</h1>
	<p>release: <time>2021-03-17</time></p>
</header>


<section>
<h2>Improvements</h2>

<ul>
	<li>Update LaTeX syntax style to support <code>\(x^2\)</code> style inline math equations.</li>
	<li>Update Swift syntax style to add <code>async</code>, <code>await</code>, and <code>@asyncHandler</code>.</li>
	<li>Update Touch Bar icons.</li>
	<li>Prevent flashing the acknowledgment window on the first launch in the Dark Mode.</li>
	<li>Improve stability.</li>
	<li><span class="trivial">dev</span>: Update Yams from 4.0.1 to 4.0.4.</li>
	<li><span class="trivial">dev</span>: Update the build environment to Xcode 12.4.</li>
</ul>
</section>


<section>
<h2>Fixes</h2>

<ul>
	<li>Fix French localization.</li>
	<li><span class="trivial">trivial</span>: Fix script icon in Help contents in Dark mode.</li>
</ul>
</section>
</article>



<article>
<header>
	<h1>CotEditor 4.0.1</h1>
	<p>release: <time>2020-11-14</time></p>
</header>


<section>
<h2>Improvements</h2>

<ul>
	<li><span class="trivial">trivial</span>: Reset toolbar setting.</li>
	<li><span class="trivial">dev</span>: Update Yams from 4.0.1.</li>
</ul>
</section>


<section>
<h2>Fixes</h2>

<ul>
	<li>Fix an issue on the Big Sur that the navigation bar in the document window disappeared.</li>
</ul>
</section>
</article>



<article>
<header>
	<h1>CotEditor 4.0.0</h1>
	<p>release: <time>2020-11-11</time></p>
</header>


<section>
<h2>New Features</h2>

<ul>
	<li>Brand-new user interface designed to fit macOS 11 Big Sur.<ul>
		<li>Update the application icon.</li>
		<li>Redesign the document window.</li>
	</ul></li>
	<li>Support Apple Silicon.</li>
	<li>Add syntax styles for Pascal (Thanks to cbnbg!), Dockerfile, and VHDL.</li>
</ul>
</section>


<section>
<h2>Improvements</h2>

<ul>
	<li>Change the system requirement to <strong>macOS 10.15 Catalina and later</strong>.</li>
	<li>Move line endings/file encoding menus from the toolbar to the status bar.</li>
	<li>Change default settings of items to display in the toolbar/status bar.</li>
	<li>Change the default theme from Dendrobates to Anura.</li>
	<li>Change the UI of the Unicode code point input to display the input field just above the insertion point.</li>
	<li>Change the “trim trailing whitespace on save” option in the General pane to perform the trimming not on save but while typing with delay, and move the option to the Edit pane.</li>
	<li>On sorting lines by pattern, evaluate numbers more intelligently when the “treat numbers as numeric value” option is enabled.</li>
	<li>Enable toggling the editor split orientation by right-clicking the editor split button in the navigation bar.</li>
	<li>Enable action to toggle editor split orientation even when no split editor is opened.</li>
	<li>Remove the Integration preferences pane and move its contents to the General pane.</li>
	<li>Enable “select previous/next outline item” commands even when the navigation bar is hidden.</li>
	<li>Live update selection counts while moving the selection.</li>
	<li>Scroll editor by swiping the line number area.</li>
	<li>Reduce the priority that CotEditor implicitly becomes the default application for specific file types.</li>
	<li>Previously, CotEditor scripts written in Unix scripts, such as Ruby or Python, were decoded using the user-preferred file-encoding set in the Format preferences pane for normal documents, now they are always interpreted as UTF-8.</li>
	<li>Avoid showing the “edited” indicator in the close button of document windows when the document content is empty and therefore can close the window without the confirmation dialog.</li>
	<li>Avoid discarding the current input when a new item is added while another item is in editing in the syntax style editor.</li>
	<li>Round the corners of current line highlight.</li>
	<li>Put only the filename rather than the absolute path for the relative path insertion (<code>&lt;&lt;&lt;RELATIVE-PATH&gt;&gt;&gt;</code>) when the document file itself is dropped into the editor.</li>
	<li>Remove the toolbar button to toggle page guide visibility.</li>
	<li>Remove feature to import legacy syntax style definition files of which format was used in CotEditor 1.x.</li>
	<li><span class="trivial">trivial</span>: Update the preferences window layout.</li>
	<li><span class="trivial">trivial</span>: Improve tooltips of toolbar icons to reflect the current document state.</li>
	<li><span class="trivial">trivial</span>: Optimize the line number calculation in vertical text orientation.</li>
	<li><span class="trivial">trivial</span>: Always enable non-contiguous layout by the normal horizontal text orientation.</li>
	<li><span class="trivial">dev</span>: Update the build environment to Xcode 12.2 (Swift 5.3, macOS 11 SDK).</li>
	<li><span class="trivial">dev</span>: Replace DifferenceKit package with native CollectionDifference.</li>
	<li><span class="trivial">dev</span>: Update Yams from 3.0.1 to 4.0.0.</li>
</ul>
</section>


<section>
<h2>Fixes</h2>

<ul>
	<li>Fix an issue that the hanging indent can be wrongly calculated when typing a word that requires user selection, such as Japanese.</li>
	<li><span class="trivial">trivial</span>: Fix an issue in the syntax style toolbar item that the menu selected blank if the current style was deleted.</li>
	<li><span class="trivial">trivial</span>: Fix an issue that the i-beam for the combination of the vertical text orientation and a light theme cropped.</li>
</ul>
</section>
</article>



<article>
<header>
	<h1>CotEditor 3.9.7</h1>
	<p>release: <time>2020-10-18</time></p>
</header>


<section>
<h2>New Features</h2>

<ul>
	<li>Add new AppleScript/JXA commands <code>smarten quotes</code>, <code>straighten quotes</code>, and <code>smarten dashes</code> for <code>selection</code> object.</li>
</ul>
</section>


<section>
<h2>Improvements</h2>

<ul>
	<li>Optimize the performance of invisible character drawing, especially with very-long unwrapped lines.</li>
	<li>Update Shell Script (thanks to ansimita!), Python, Ruby, Swift, and SVG syntax styles.</li>
</ul>
</section>


<section>
<h2>Fixes</h2>

<ul>
	<li>Fix the jump button for the theme URL.</li>
</ul>
</section>
</article>



<article>
<header>
	<h1>CotEditor 3.9.6</h1>
	<p>release: <time>2020-09-13</time></p>
</header>


<section>
<h2>Fixes</h2>

<ul>
	<li>Fix an issue that the “Open Scripts Folder” command in the script menu did not open the scripts folder for CotEditor but just the general Application Scripts folder.</li>
	<li>Fix an issue in the find result table that the found string column truncated the text even in the middle of a character that consists of multiple Unicode characters.</li>
	<li>Fix an issue where the line number view did not update under some specific conditions even when the line height setting is changed.</li>
	<li>Fix the progress message when highlighting a document with a multiple replacement definition.</li>
</ul>
</section>
</article>



<article>
<header>
	<h1>CotEditor 3.9.5</h1>
	<p>release: <time>2020-08-15</time></p>
</header>


<section>
<h2>Fixes</h2>

<ul>
	<li>Fix an issue that window prevented from becoming smaller than the outline items’ width.</li>
	<li>Fix an issue that some text transformation commands, such as “Make Upper Case,” also transformed the next unselected word that is identical to the selected one.</li>
	<li>Fix an issue in the navigation bar that the open/close split editor buttons did occasionally not work.</li>
</ul>
</section>
</article>



<article>
<header>
	<h1>CotEditor 3.9.4</h1>
	<p>release: <time>2020-08-13</time></p>
</header>


<section>
<h2>Improvements</h2>

<ul>
	<li>Make the document window’s minimum size smaller.</li>
	<li><span class="trivial">dev</span>: Update the build environment to Xcode 11.6.</li>
</ul>
</section>


<section>
<h2>Fixes</h2>

<ul>
	<li>Fix an issue that an unremovable empty dialog could show up when performing Replace All under specific conditions.</li>
	<li>Fix an issue in the find/replacement progress report that the progress message was not updated when nothing found.</li>
	<li>Fix an issue in the outline menu in the navigation bar that the last separator did not appear.</li>
	<li>Fix an issue in toolbar that menu style items were vertically squashed in the toolbar customization dialog.</li>
</ul>
</section>
</article>



<article>
<header>
	<h1>CotEditor 3.9.3</h1>
	<p>release: <time>2020-07-18</time></p>
</header>


<section>
<h2>Improvements</h2>

<ul>
	<li>Significantly optimize the performance of text layout especially when pasting a relatively large amount of text.</li>
	<li>Update JSON syntax style.</li>
	<li><span class="trivial">trivial</span>: Tweak some UI styles.</li>
	<li><span class="trivial">dev</span>: Update Yams from 2.0.0 to 3.0.1.</li>
</ul>
</section>


<section>
<h2>Fixes</h2>

<ul>
	<li>Fix an issue in the highlighting instances of selected text that the highlight shape spread wrongly when the selected text included line breaks.</li>
	<li>Fix an issue in the syntax style editing that some keywords that can be parsed as a YAML object, such as <code>true</code> or <code>null</code>, were not stored as a string.</li>
</ul>
</section>
</article>



<article>
<header>
	<h1>CotEditor 3.9.2</h1>
	<p>release: <time>2020-06-28</time></p>
</header>


<section>
<h2>Improvements</h2>

<ul>
	<li>Suppress showing a dialog when opening a file with the “.ts” file extension as it may not be a MPEG-2 Transport Stream file but a TypeScript file.</li>
	<li>Improve the style and behavior of the add/remove rule button in the multiple replacement window.</li>
	<li><span class="trivial">trivial</span>: Delete multiple replacement rules by dropping items into the Trash.</li>
</ul>
</section>


<section>
<h2>Fixes</h2>

<ul>
	<li>Fix an issue in the multiple replacement definition editing where the result order broke, or even the application crashed when reordering multiple rules at once.</li>
	<li>Fix an issue in the editor that the cursor skipped the space just after the word when moving the cursor to the next word boundary with <kbd>⌥⇧→</kbd> or <kbd>⌥→</kbd> shortcut.</li>
	<li>Fix an issue in theme editing that the editing color was occasionally forcibly updated in the editor’s text color when an editor has the focus.</li>
	<li>Fix an issue in theme editing that the crashed when setting one of the system’s developer colors.</li>
	<li>Fix an issue in theme editing that the option “use system color” for the selection color could not disable.</li>
	<li>Fix an issue in theme editing that the values in the theme editor were not updated when the bundled theme currently edited is restored.</li>
	<li>Fix an issue in the dialog for the pattern line sort that the sample line could indicate a wrong sort key scope when the sort key type is “column.”</li>
	<li>Fix the feedback animation when dragging and dropping items in a table.</li>
    <li><span class="trivial">trivial</span>: Fix an issue that the menus in toolbar expended unwontedly after customizing toolbar.</li>
    <li><span class="trivial">trivial</span>: Fix some layout corruptions under macOS 11 Big Sur (beta).</li>
</ul>
</section>
</article>



<article>
<header>
	<h1>CotEditor 3.9.1</h1>
	<p>release: <time>2020-06-14</time></p>
</header>


<section>
<h2>Improvements</h2>

<ul>
	<li>Increase the size of the invisible space symbol.</li>
	<li>Adjust the position of invisible symbols in vertical text orientation.</li>
	<li><span class="trivial">trivial</span>: Avoid selecting no item in the snippet setting table.</li>
</ul>
</section>


<section>
<h2>Fixes</h2>

<ul>
	<li>Fix an issue in the syntax style editing that saving existing syntax styles failed.</li>
	<li>Fix text flickering while pinch-zoom.</li>
	<li>Fix an issue in the editor where the bottom part of the editor became occasionally not responsive when the editor is zoomed-out.</li>
	<li>Fix an issue in the find panel fields that carriage returns (CR) were not drawn as line endings but control characters.</li>
	<li>Fix an issue in the syntax style editing that reverting a modified bundled style through the style editor did not remove the existing user file.</li>
	<li>Fix an issue under macOS 10.14 that the text in the About panel was black even in the Dark Mode.</li>
</ul>
</section>
</article>



<article>
<header>
	<h1>CotEditor 3.9.0</h1>
	<p>release: <time>2020-05-27</time></p>
</header>


<section>
<h2>New Features</h2>

<ul>
	<li>Rewrite the <a href="howto_display_invisibles.html">invisible character drawing feature</a> to draw alternative symbols more properly under various environments.</li>
	<li>Add an option to draw indent guides.</li>
	<li>Display Unicode’s general category in the character inspector.</li>
</ul>
</section>


<section>
<h2>Improvements</h2>

<ul>
	<li>Adjust the text baseline to draw characters vertically center in lines.</li>
	<li>Optimize the performance of “Replace All” with a large number of matches.</li>
	<li>Improve the performance when pasting a huge text.</li>
	<li>Remove the text encoding option for opened documents; instead, the encoding is always detected automatically when opening an existing file.</li>
	<li>Update the Unicode block table to the latest Unicode 13.0.0.</li>
	<li>Duplicate lines more intelligently.</li>
	<li>Improve the encodings list edit view.</li>
	<li>Adjust the width of toolbar items.</li>
	<li>Remove “vertical orientation” from the selections of the Writing Direction toolbar button.</li>
	<li>Make borders of line number views and opacity sample tips more distinct in the high-contrast mode.</li>
	<li>Adjust the visible area after unwrapping lines in RTL text mode.</li>
	<li>Remove the default value of the snippet key bindings, that inserts <code>&lt;br /&gt;</code> with <kbd>⇧↩</kbd>.</li>
	<li>Update help content.</li>
	<li><span class="trivial">trivial</span>: Rename “Auto-Detect,” the option detecting the file encoding automatically, to “Automatic.”</li>
	<li><span class="trivial">trivial</span>: Omit surrogate pair code points in the character inspector if the character consists of multiple Unicode characters.</li>
	<li><span class="trivial">trivial</span>: Adjust the drawing position of the zoomed character in the character inspector.</li>
	<li><span class="trivial">trivial</span>: Update some labels in the Format pane.</li>
	<li><span class="trivial">trivial</span>: Display default values as the input field’s placeholder for window size setting when empty.</li>
	<li><span class="trivial">trivial</span>: Remove the snippet key bindings setting migration from CotEditor 2.x format and earlier.</li>
	<li><span class="trivial">trivial</span>: Make the identifier for document autosaving longer.</li>
	<li><span class="trivial">dev</span>: Update the build environment to Xcode 11.5 (Swift 5.2).</li>
	<li><span class="trivial">dev</span>: Replace YAML.framework with Yams.</li>
	<li><span class="trivial">dev</span>: Remove Carthage dependency.</li>
	<li><span class="trivial">dev</span>: Migrate codesign-specific build settings to .xcconfig (thanks to Yoshimasa Niwa!).</li>
</ul>
</section>


<section>
<h2>Fixes</h2>

<ul>
	<li>Fix an issue where the application crashed when a hanging indent depth becomes larger than the editor area.</li>
	<li>Fix an issue where the application hung up by extending the selection with shortcut <kbd>⌥⇧→</kbd> when the character to select is a national flag emoji.</li>
	<li>Fix an issue where the item “Automatic” (ex. Auto-Detect) was missing in the encoding selections in the open panel.</li>
	<li>Fix an issue with multiple cursors where extra characters were deleted when performing forward delete with selection.</li>
	<li>Fix an issue with multiple cursors where just a single UTF-16 character was deleted instead of the whole character when the character to delete consists of multiple UTF-16 characters.</li>
	<li>Fix an issue where the outline menu could select the wrong item while typing.</li>
	<li>Fix an issue where the line numbers could be shifted when printing vertical text orientation documents.</li>
	<li>Fix an issue where line endings could remain when deleting duplicate lines with multiple selections.</li>
	<li>Fix an issue in the character inspector where the inspector was not shown when the target character is hidden due to scroll.</li>
	<li>Fix an issue in the line number view where the line number of the current line was not bolded under a specific condition.</li>
	<li>Fix an issue in scripting with AppleScript/JXA where the application crashed by performing <code>string in …</code> command.</li>
	<li>Fix an issue in scripting with AppleScript/JXA where the contents of a document can rarely be overwritten with the contents of another document window under very specific conditions.</li>
	<li>Fix an issue with scripting with AppleScript/JXA where the <code>line range</code> command selected a wrong range when the line endings of the document are CRLF.</li>
	<li>Fix an issue with scripting with AppleScript/JXA where selecting a single line by specifying a single integer argument to <code>line range</code> did not work.</li>
	<li>Fix an issue in the editor where lines were initially wrapped at the wrong position when the text orientation is vertical.</li>
	<li>Fix an issue where the theme color was not applied to the color of typed text in split view.</li>
	<li>Fix an issue in the RTL text mode where the page guide disappeared when lines are unwrapped.</li>
	<li>Fix an issue where the current line highlight did not update properly after changing some settings.</li>
	<li>Fix an issue in the find panel’s input fields where a regular expression pattern for Unicode code point was not highlighted properly when the hex contains uppercase letters.</li>
	<li>Fix an issue in the find panel’s input fields where invisible control characters were drawn in the normal text color under specific conditions.</li>
	<li>Fix an issue where the print font name in the Print pane was drawn in black even in the dark mode.</li>
	<li>Fix an issue in the editor where the previous drawing could remain in a blank space after changing a display setting of the editor.</li>
	<li>Fix the help button in the advanced find options view.</li>
	<li>Fix missing localization.</li>
</ul>
</section>
</article>



<article>
<header>
	<h1>CotEditor 3.8.12</h1>
	<p>release: <time>2020-03-08</time></p>
</header>


<section>
<h2>Improvements</h2>

<ul>
	<li>Include the last line break to line count.</li>
	<li>Update “Kotlin”, “JSON”, and “SVG” syntax styles.</li>
</ul>
</section>


<section>
<h2>Fixes</h2>

<ul>
	<li>Fix an issue where the horizontal scrollbar didn’t appear by unwrapping lines if the document consists of a single very long line.</li>
	<li>Fix an issue where the application could crash after parsing syntax in a large document to highlight.</li>
	<li>Fix an issue where the overscrolling was enabled only after window is resized.</li>
	<li>Fix an issue where the current line was just partly highlighted under specific conditions.</li>
	<li>Fix an issue in the line number view where the line number of the selected line was not bolded under a specific condition.</li>
	<li>Fix an issue where the find panel could not display the result table when the find string is very long.</li>
</ul>
</section>
</article>



<article>
<header>
	<h1>CotEditor 3.8.11</h1>
	<p>release: <time>2020-02-28</time></p>
</header>


<section>
<h2>Improvements</h2>

<ul>
	<li>Avoid showing the rainbow cursor while parsing URLs in the editor with large contents when the “link URLs in document” option is enabled.</li>
	<li>Improve “Snakecase” and “Camelcase” commands to handle uppercase letters with accent properly.</li>
	<li>Improve message for syntax highlighting progress.</li>
	<li>Improve drawing performance and general stability.</li>
	<li><span class="trivial">trivial</span>: Tweak the visual notification for wrapping search.</li>
</ul>
</section>


<section>
<h2>Fixes</h2>

<ul>
	<li>Fix an issue where a document window zombie appeared when the window was closed while detached character info popovers remain.</li>
	<li>Fix an issue where a blank progress dialog for a long syntax highlighting could rarely remain when the document is updated while parsing.</li>
	<li>Fix an issue where the <code>\x{hhhh}</code>, <code>\0ooo</code>, and  <code>\$</code> style character expressions in the regular expression pattern were not syntax-highlighted correctly.</li>
	<li>Fix an issue where the application could rarely crash when printing a document.</li>
	<li>Fix an issue where the application could rarely crash when opening a document under macOS 10.14 and earlier.</li>
</ul>
</section>
</article>



<article>
<header>
	<h1>CotEditor 3.8.10</h1>
	<p>release: <time>2020-02-15</time></p>
</header>


<section>
<h2>Improvements</h2>

<ul>
	<li>Optimize the performance of the invisible character drawing, the hanging indent calculation, and the line number view drawing.</li>
	<li>Make space to draw the invisible symbol for ZERO WIDTH SPACE (U+200B) when the “other invisible characters” option is enabled.</li>
	<li>Enable “Move Line Down” and “Move Line Up” commands swap lines with the last empty line.</li>
	<li>Improve general performance while typing.</li>
	<li>Update “CSS” syntax style.</li>
	<li><span class="trivial">trivial</span>: Keep the visible area after resizing a document window even if overscrolling is enabled.</li>
	<li><span class="trivial">trivial</span>: Adjust the theme “Note”.</li>
</ul>
</section>


<section>
<h2>Fixes</h2>

<ul>
	<li>Fix an issue where the Unicode code point field in the document inspector displayed always “not selected.”</li>
	<li>Fix an issue where insertion points multiplied too many when adding them with <kbd>^⇧↑</kbd> or <kbd>^⇧↓</kbd> shortcut under specific conditions.</li>
	<li>Fix an issue where default theme change in the preferences was not applied to opened documents under specific conditions.</li>
	<li>Fix an issue where unescaping replacement string in the regular expression replacement failed with specific text patterns.</li>
	<li>Fix an issue where the editor’s line height and tab width in the opened windows did not update even the setting is changed.</li>
	<li>Fix an issue where the rainbow cursor could appear when finding the brace pair in the latter part of a large document.</li>
	<li>Fix an issue where the application crashed when moving lines down under specific conditions.</li>
	<li>Fix an issue where the “Sort by Pattern” with column sort key dropped the last character from the sort key string.</li>
	<li>Fix an issue where the current line highlight remained when quickly moving selection by dragging.</li>
	<li>Fix an issue where the writable area of newly added split editors shrank.</li>
	<li>Fix an issue in scripting where settings some properties, such as <code>tab width</code>, <code>tab expands</code> and <code>wrap lines</code>, in the document creation phase were ignored.</li>
	<li>Improve stability.</li>
</ul>
</section>
</article>



<article>
<header>
	<h1>CotEditor 3.8.9</h1>
	<p>release: <time>2020-01-30</time></p>
</header>


<section>
<h2>Improvements</h2>

<ul>
	<li>Significantly reduce the time of the rainbow cursor after the opening of a large document by optimizing hanging indent calculation.</li>
	<li><span class="trivial">trivial</span>: Optimize current line highlighting.</li>
</ul>
</section>


<section>
<h2>Fixes</h2>

<ul>
	<li>Fix an issue on CotEditor 3.8.8 where the application could rarely crash immediately after opening a document window under some very specific conditions.</li>
	<li>Fix an issue where the progress indicator for the outline menu in the navigation bar could rarely remain.</li>
</ul>
</section>
</article>



<article>
<header>
	<h1>CotEditor 3.8.8</h1>
	<p>release: <time>2020-01-28</time></p>
</header>


<section>
<h2>New Features</h2>

<ul>
	<li>Add a new “Straighten Quotes” command to Edit &gt; Substitutions menu.</li>
</ul>
</section>


<section>
<h2>Improvements</h2>

<ul>
	<li>Add “Replace Quotes,” “Replace Dashes,” and “Replace Text” commands to Edit &gt; Substitutions menu.</li>
	<li>Restore the default window size setting in the Window preferences pane.</li>
	<li>Enable setting multiple cursor points in snippets.</li>
	<li>Optimize the timing of view updating in some specific views.</li>
	<li>Optimize some background jobs.</li>
	<li>Toggle only the checkbox in a table that the user actually clicked and ignore others when the clicked checkbox is not contained to the selected rows.</li>
	<li>Fold license descriptions in the acknowledgments.</li>
	<li><span class="trivial">trivial</span>: Tweak the visual notification for wrapping search.</li>
	<li><span class="trivial">dev</span>: Replace Differ framework with DifferenceKit.</li>
	<li><span class="trivial">dev</span> <span class="label">non-AppStore ver.</span>: Change the Sparkle branch from “ui-separation-and-xpc” to “2.x”.</li>
</ul>
</section>


<section>
<h2>Fixes</h2>

<ul>
	<li>Fix an issue on macOS 10.15 where document windows had a glitch when a search is wrapped.</li>
	<li>Fix an issue where the font size of the line number view was occasionally not updated even when text size is changed.</li>
	<li>Fix an issue where <kbd>⌘⇧T</kbd> shortcut key assigned for “Show/Hide Tab Bar”  was ignored under specific conditions</li>
	<li>Fix an issue where the width of the inspector was occasionally not properly set.</li>
	<li>Fix an issue where the wrong warning message displayed in the multiple replacement panel even when there is no invalid condition.</li>
	<li>Fix a possible crash when transforming the case of selection that includes specific character order.</li>
	<li>Fix a possible crash when a document file is modified by another process.</li>
	<li><span class="trivial">trivial</span>: Fix a typo in French (Thanks to Arnaud Tanchoux!).</li>
	<li>Improve stability.</li>
</ul>
</section>
</article>



<article>
<header>
	<h1>CotEditor 3.8.7</h1>
	<p>release: <time>2019-12-09</time></p>
</header>


<section>
<h2>Improvements</h2>

<ul>
	<li>Revert shortcut <kbd>⌘/</kbd> to comment-out toggle.</li>
	<li>Add “.zprofile” and “.zlogin” extensions to “Shell Script” syntax style.</li>
</ul>
</section>
</article>



<article>
<header>
	<h1>CotEditor 3.8.6</h1>
	<p>release: <time>2019-12-07</time></p>
</header>


<section>
<h2>Improvements</h2>

<ul>
	<li>Change the default shortcut for Format &gt; Font &gt; “Reset to Default” command to <kbd>⌘0</kbd> and let “Bigger” command accept also <kbd>⌘=</kbd>.</li>
	<li>Add shortcut <kbd>⌘/</kbd> to “Show/Hide Status Bar” command.</li>
	<li>Add shortcut <kbd>⌘⇧T</kbd> to “Show/Hide Tab Bar” command.</li>
	<li>Avoid showing rainbow cursor when canceling the initial syntax highlight.</li>
	<li><span class="trivial">trivial</span>: Modify the layout of the progress dialog and the regular expression syntax reference.</li>
	<li><span class="trivial">trivial</span>: Let input fields in the Edit pane accept values without a percent sign.</li>
</ul>
</section>


<section>
<h2>Fixes</h2>

<ul>
	<li>Fix an issue where creating multiple cursors by rectangular selection failed under macOS 10.15.</li>
	<li>Fix an issue where the selection highlight color in inactive windows could make text hard to read under macOS 10.14–10.15.</li>
	<li>Fix an issue where the progress message by find/replacement was not updated when no occurrence found.</li>
	<li>Fix a possible crash when an invalid color code is input to the color code panel.</li>
	<li>Improve stability.</li>
</ul>
</section>
</article>



<article>
<header>
	<h1>CotEditor 3.8.5</h1>
	<p>release: <time>2019-11-14</time></p>
</header>


<section>
<h2>Improvements</h2>

<ul>
	<li>Uncomment comment lines even if the delimiters locate after some indent.</li>
	<li>Raise an alert when performing find (or replacement) with “in selection” option while no text is selected.</li>
	<li>Change the Console font to monospaced.</li>
	<li>Dim the Console content area during the incremental search.</li>
	<li>Accept importing custom syntax styles with “.yml” extension.</li>
	<li>Avoid re-parsing syntax highlight when the appearance is switched.</li>
	<li>Support Dark Mode in the help.</li>
	<li><span class="label">non-AppStore ver.</span>: Update Sparkle framework.</li>
	<li><span class="trivial">trivial</span>: Tweak some terminology in the menu.</li>
	<li><span class="trivial">trivial</span>: Adjust the pinch-zoom pitch.</li>
</ul>
</section>


<section>
<h2>Fixes</h2>

<ul>
	<li>Fix an issue where the text color in the status bar was sometimes not updated immediately after switching window appearance.</li>
	<li>Fix an issue where parsing syntax style files could fail.</li>
	<li>Fix an issue where uncommenting inline comments failed when multiple cursors locate in the same line.</li>
	<li>Avoid rainbow cursor when about to display the Text menu while selecting large number of text.</li>
	<li>Update PHP and Julia syntax styles to remove duplicated keywords.</li>
</ul>
</section>
</article>



<article>
<header>
	<h1>CotEditor 3.8.4</h1>
	<p>release: <time>2019-10-23</time></p>
</header>


<section>
<h2>Improvements</h2>

<ul>
	<li>Insert soft tabs to all insertion points when typing the tab key.</li>
</ul>
</section>


<section>
<h2>Fixes</h2>

<ul>
	<li>Fix an issue on macOS 10.13-14 that the application became unstable with some specific actions when the cursor locates the end of the document.</li>
</ul>
</section>
</article>



<article>
<header>
	<h1>CotEditor 3.8.3</h1>
	<p>release: <time>2019-10-20</time></p>
</header>


<section>
<h2>Improvements</h2>

<ul>
	<li>Restore all of the last cursors on the window restoration.</li>
	<li>Highlight matching braces for all cursors.</li>
	<li>Adjust the printing area of vertical text orientation.</li>
	<li>Update JSON syntax style by adding “.resolved” extension.</li>
</ul>
</section>


<section>
<h2>Fixes</h2>

<ul>
	<li>Fix area to draw text on printing, especially for macOS 10.15 Catalina.</li>
	<li>Fix an issue on macOS 10.13-14 where spaces at the end of the document could not be deleted by delete key.</li>
	<li>Fix an issue on macOS 10.13-14 where performing return key just after an open bracket at the end of the document made the application freeze.</li>
	<li>Fix an issue where the editor theme for newly opened windows did not match to the window appearance when the system appearance was changed after the application launch.</li>
	<li>Fix an issue where a highlighting indicator showed up at a wrong location when pressing the enter key just before a closing bracket.</li>
	<li><span class="trivial">trivial</span>: Fix French localization.</li>
</ul>
</section>
</article>



<article>
<header>
	<h1>CotEditor 3.8.2</h1>
	<p>release: <time>2019-10-14</time></p>
</header>


<section>
<h2>Fixes</h2>

<ul>
	<li>Add an additional workaround to detour the bug in macOS 10.13-14 that crashes/freezes the application.</li>
</ul>
</section>
</article>



<article>
<header>
	<h1>CotEditor 3.8.1</h1>
	<p>release: <time>2019-10-11</time></p>
</header>


<section>
<h2>Fixes</h2>

<ul>
	<li>Address a critical issue where the application could crash under macOS 10.13-14.</li>
	<li>Fix an issue that the documents opened together were not opened as a single window with multiple tabs.</li>
</ul>
</section>
</article>



<article>
<header>
	<h1>CotEditor 3.8.0</h1>
	<p>release: <time>2019-10-09</time></p>
</header>


<section>
<h2>New Features</h2>

<ul>
	<li>Add “Appearance” option in the Appearance preferences pane to change document window appearance whatever the system appearance is (only on macOS 10.14 and later).</li>
	<li>Add a new theme “Anura (Dark)”.</li>
</ul>
</section>


<section>
<h2>Improvements</h2>

<ul>
	<li>Change the system requirement to <strong>macOS 10.13 High Sierra and later</strong>.</li>
	<li>Improve the theme switching algorithm between light and dark appearances.</li>
	<li>Keep multiple cursors after pasting multiple lines.</li>
	<li>Update the result table of “Find All” even when no substring was found.</li>
	<li>Adjust drawing of the alternative character for invisible control characters.</li>
	<li>Adjust text baseline of input fields in the find panel when a fallback font is used.</li>
	<li>Always enable Left to Right button in Writing Direction toolbar button.</li>
	<li>Change the way to count words for stability.</li>
	<li>Update “TOML” syntax style to support array of tables (Thanks to Takuto ASAKURA!)</li>
	<li><span class="trivial">dev</span>: Update build environment to Xcode 11.1 (Swift 5.1, macOS 10.15 SDK).</li>
</ul>
</section>


<section>
<h2>Fixes</h2>

<ul>
	<li>Fix the selection movement direction after <kbd>⌥⇧←</kbd> or <kbd>⌥⇧→</kbd> shortcut.</li>
	<li>Fix an issue where scripting commands <code>convert</code> and <code>reinterpret</code> failed.</li>
	<li>Fix an issue where the color panel for theme editing could occasionally not change.</li>
	<li>Fix an issue where the appearance of Acknowledgements window was not updated when user changed the system appearance after the launch.</li>
</ul>
</section>
</article>



<article>
<header>
	<h1>CotEditor 3.7.8</h1>
	<p>release: <time>2019-06-30</time></p>
</header>


<section>
<h2>Fixes</h2>

<ul>
	<li>Fix an issue where the editor could not scroll horizontally under specific conditions.</li>
</ul>
</section>
</article>



<article>
<header>
	<h1>CotEditor 3.7.7</h1>
	<p>release: <time>2019-06-25</time></p>
</header>


<section>
<h2>New Features</h2>

<ul>
	<li>Add a new option to the Appearance pane to disable ligatures.</li>
</ul>
</section>


<section>
<h2>Improvements</h2>

<ul>
	<li>Keep last opacity state of restored document windows.</li>
	<li>Update behavior of Opt+Arrow shortcut series.</li>
</ul>
</section>


<section>
<h2>Fixes</h2>

<ul>
	<li>Fix an issue where find result was unwontedly collapsed when resizing the find panel.</li>
	<li>Fix an issue where hanging indent was not applied to the printed document.</li>
	<li>Workaround the issue where an editor resizing required a too long time.</li>
	<li>Fix a possible crash in the Appearance preferences pane.</li>
	<li>Improve stability.</li>
</ul>
</section>
</article>



<article>
<header>
	<h1>CotEditor 3.7.6</h1>
	<p>release: <time>2019-06-18</time></p>
</header>


<section>
<h2>New Features</h2>

<ul>
	<li>Add new variable “file content” to File Drop feature to insert the file content when the dropped file is a text file.</li>
</ul>
</section>


<section>
<h2>Improvements</h2>

<ul>
	<li>Apply the change of “show other invisible characters” option immediately to the editors.</li>
	<li>Add “Hide extension” option to the save dialog.</li>
	<li>Use the system appearance in the input candidate window even when the theme has a dark background color.</li>
	<li>Give some feedback about the search result in VoiceOver.</li>
	<li>Improve the behavior of Opt+Arrow shortcut series to stop the by punctuation marks, such as <code>.</code> and  <code>:</code>.</li>
	<li>Hide unused items in the font panel toolbar.</li>
	<li>Optimize the performance of finding the matching brace to highlight.</li>
	<li>Optimize the performance of line number drawing.</li>
	<li>Optimize the performance of hanging indent calculation.</li>
</ul>
</section>


<section>
<h2>Fixes</h2>

<ul>
	<li>Fix an issue where unwanted whitespace was added for variation selector <code>U+FE0E</code> when control characters are visible.</li>
	<li>Fix an issue with scripting where regular expression anchors, such as <code>^</code> or <code>$</code>, did not match lines.</li>
	<li>Fix an issue where the “Writing Direction” toolbar item did not work if it overflows from the visible toolbar area.</li>
	<li>Fix an issue where <code>U+FEFF</code> cannot be input via “Input in Unicode hex” command.</li>
	<li>Fix a possible crash with continuous <code>U+FEFF</code> characters.</li>
	<li>Fix a possible crash on macOS 10.12.</li>
</ul>
</section>
</article>



<article>
<header>
	<h1>CotEditor 3.7.5</h1>
	<p>release: <time>2019-05-27</time></p>
</header>


<section>
<h2>Improvements</h2>

<ul>
	<li>Select the current editor’s font in font panel when display it.</li>
	<li>Update Swift syntax style to support Swift 5.1.</li>
	<li>Underline URLs in printed document also if “Link URLs in document” option is enabled.</li>
	<li><span class="trivial">dev</span>: Update Differ framework to 1.4.3.</li>
</ul>
</section>


<section>
<h2>Fixes</h2>

<ul>
	<li>Fix performance regression due to a bug fix in CotEditor 3.7.4.</li>
	<li>Fix an issue where the snippet texts were still occasionally not editable from the preferences pane.</li>
	<li>Improve stability.</li>
</ul>
</section>
</article>



<article>
<header>
	<h1>CotEditor 3.7.4</h1>
	<p>release: <time>2019-05-18</time></p>
</header>


<section>
<h2>Improvements</h2>

<ul>
	<li>Add French localization (thanks to Aurélien Roy!).</li>
</ul>
</section>


<section>
<h2>Fixes</h2>

<ul>
	<li>Fix an issue where the snippet texts were occasionally not editable from the preferences pane.</li>
	<li>Fix an issue where the Unicode character name for <code>U+FEFF</code> (ZERO WIDTH NO-BREAK SPACE) was empty.</li>
	<li>Fix an issue where the application did crash when the selected text contains some specific control characters.</li>
	<li>Fix an issue where the word completion suggested words start with letters in the middle of the typed word.</li>
	<li>Fix an issue where needless live document analysis performed even when the status bar and inspector are invisible.</li>
	<li>Fix missing localization.</li>
	<li>Improve stability.</li>
</ul>
</section>
</article>



<article>
<header>
	<h1>CotEditor 3.7.3</h1>
	<p>release: <time>2019-04-26</time></p>
</header>


<section>
<h2>Improvements</h2>

<ul>
	<li>“Input in unicode hex” now supports multi-cursor editing.</li>
	<li>Make font size of outline view customizable.</li>
</ul>
</section>


<section>
<h2>Fixes</h2>

<ul>
	<li>Fix an issue where user settings could not be overwritten to export when the same filename already exists.</li>
	<li>Fix an issue where clear buttons in the find panel’s text fields could overlap with scroll bar areas.</li>
	<li>Fix syntax style validator.</li>
	<li>Improve stability.</li>
</ul>
</section>
</article>



<article>
<header>
	<h1>CotEditor 3.7.2</h1>
	<p>release: <time>2019-04-04</time></p>
</header>


<section>
<h2>Improvements</h2>

<ul>
	<li>Make the i-beam cursor more legible in vertical text orientation and dark background theme.</li>
	<li>Use monospace numbers for line numbers in Find All result table.</li>
	<li>Optimize performance highlighting found matches.</li>
	<li><span class="trivial">dev</span>: Update build environment to Xcode 10.2 (Swift 5).</li>
	<li><span class="trivial">dev</span>: Update Differ framework to 1.4.0.</li>
</ul>
</section>


<section>
<h2>Fixes</h2>

<ul>
	<li>Fix an issue under macOS 10.12 where application hung up if some specific toolbar items are visible.</li>
	<li>Fix an issue where the “Discard Changes” and “Cancel” buttons in the dialog for encoding reinterpretation performed oppositely (Thanks to Aurélien Roy!).</li>
	<li>Fix an issue where color code editor was invisible under macOS 10.12.</li>
	<li>Fix an issue where the Go to Line command did not jump to the input number of line when performed by clicking “Go” button.</li>
	<li>Fix an issue where <code>change kana</code> scripting command did not work.</li>
</ul>
</section>
</article>



<article>
<header>
	<h1>CotEditor 3.7.1</h1>
	<p>release: <time>2019-02-23</time></p>
</header>


<section>
<h2>Improvements</h2>

<ul>
	<li>Highlight all lines that contain one of the multi-insertion points as current lines.</li>
	<li>Insert the text content of .textClipping files when dropped.</li>
</ul>
</section>


<section>
<h2>Fixes</h2>

<ul>
	<li>Fix an issue where trailing whitespaces before the insertion points could be wrongly removed on the first auto-saving.</li>
	<li>Improve stability.</li>
</ul>
</section>
</article>



<article>
<header>
	<h1>CotEditor 3.7.0</h1>
	<p>release: <time>2019-02-14</time></p>
</header>


<section>
<h2>New Features</h2>

<ul>
	<li><a href="howto_edit_multiple_points.html">Multi-cursor editing</a>.</li>
	<li>Add “Opacity” toolbar item to change editor’s opacity.</li>
	<li>Add “Surround Selection With” &gt; “Square Brackets” menu item.</li>
</ul>
</section>


<section>
<h2>Improvements</h2>

<ul>
	<li>Restore more UI state on window restoration.</li>
	<li>Delete sequential paces character by character when they are not located at the beginning of a line even if “Expand tabs to spaces” option is enabled.</li>
	<li>Keep selections after performing “Duplicate Lines.”</li>
	<li>Remember the last used custom characters for “Surround Selection with Custom Characters” action.</li>
	<li><span class="trivial">trivial</span>: Improve toolbar color.</li>
</ul>
</section>


<section>
<h2>Fixes</h2>

<ul>
	<li>Fix an issue where “Replace All” could fail when the text to find is a combining character such as a diacritical mark.</li>
	<li>Fix an issue where lines did not wrap correctly with vertical text orientation.</li>
	<li>Fix an issue where the last syntax style was not applied when an unsaved document was restored from the last session.</li>
	<li>Fix an issue where auto-completion could cancel suddenly under a restricted condition.</li>
	<li>Fix an issue where the line wrap width of a split view could be set shorter than the actual view if scroll bars are set to be always visible.</li>
	<li>Fix an issue where the year in the print header or console prompt was displayed wrongly in specific days (Thanks to Frédéric Blondiau!).</li>
	<li>Fix an issue where closed windows remained on the memory.</li>
	<li>Address an issue where selected ranges were set wrongly after updating the document due to an external modification.</li>
	<li>Fix a possible issue where word counting could be stuck.</li>
</ul>
</section>
</article>



<article>
<header>
	<h1>CotEditor 3.6.12</h1>
	<p>release: <time>2019-01-15</time></p>
</header>


<section>
<h2>Improvements</h2>

<ul>
	<li>Update syntax style for “SVG”.</li>
	<li>Update <code>cot</code> command-line tool:<ul>
		<li>Fix an issue where stack trace displayed when using <code>--wait</code> option with some clients other than Terminal.app.</li>
		<li>Fix an issue where <code>--column</code> could misplace the insertion point when a negative number was given.</li>
	</ul></li>
</ul>
</section>


<section>
<h2>Fixes</h2>

<ul>
	<li>Fix an issue where the snippet insertion did not work.</li>
	<li>Fix an issue where theme change did not apply to opened documents under specific conditions.</li>
	<li>Fix an issue where user theme was not applied when windows restored on macOS 10.12.</li>
	<li>Fix an issue on macOS 10.12 where the initial theme editor was empty when the preferences window switches to Appearance pane.</li>
	<li>Improve stability.</li>
</ul>
</section>
</article>



<article>
<header>
	<h1>CotEditor 3.6.11</h1>
	<p>release: <time>2019-01-05</time></p>
</header>


<section>
<h2>Improvements</h2>

<ul>
	<li>Live update selection highlight in line number views.</li>
</ul>
</section>


<section>
<h2>Fixes</h2>

<ul>
	<li>Fix an issue where the application could crash when deleting the last character in a large document.</li>
</ul>
</section>
</article>



<article>
<header>
	<h1>CotEditor 3.6.10</h1>
	<p>release: <time>2019-01-01</time></p>
</header>


<section>
<h2>New Features</h2>

<ul>
	<li>Add syntax style for “Kotlin”.</li>
</ul>
</section>


<section>
<h2>Improvements</h2>

<ul>
	<li>Change counting method of the cursor location and column to 1-based (formerly 0-based).</li>
	<li>Optimize syntax highlight application so that the time displaying the rainbow cursor reduces significantly with a large document.</li>
	<li>Make editing multiple replacement definitions undoable.</li>
	<li>Syntax highlight regular expression patterns in the syntax style editor, multiple replacement definitions, and the custom sort dialog.</li>
	<li>Move focus to the editor when lines are selected by clicking line numbers.</li>
	<li>Apply update of “Line numbers”, “Page guide” and “invisible characters” visibility options in the preferences immediately to opened documents.</li>
	<li>Suppress the dialog asking if you want to keep the document when an unsaved empty document is about to close, and silently discard the auto-saved backup file.</li>
	<li>Change the label of the option “Count each line ending as one character” in General pane to “Ignore line endings when counting characters” (the value reversed).</li>
	<li>Enable the “Share” button in toolbar also in the Text Only mode.</li>
	<li>Display also mapping conflicts of interpreters in the syntax style file mapping conflict dialog.</li>
	<li>Make composition views for the Share feature document-modal also in macOS 10.12.</li>
	<li>Disable “Hide Toolbar” command for the preferences window.</li>
	<li>Improve general performance.</li>
	<li>Update German localization (Thanks to J-rg!).</li>
	<li>Update <code>cot</code> command-line tool:<ul>
		<li>Accept a negative value for <code>--column</code> option to count from the end of the line.</li>
		<li>Change <code>--column</code> count from 0-based to 1-based.</li>
		<li>Improve error message when failed.</li>
		<li>Fix an issue where the last empty line was ignored when specifying the cursor position with <code>--line</code> option.</li>
	</ul></li>
	<li><span class="trivial">trivial</span>: Make the minimum width of outline inspector wider.</li>
</ul>
</section>


<section>
<h2>Fixes</h2>

<ul>
	<li>Fix an issue where the final number of the replacement in the progress dialog was occasionally underrated.</li>
	<li>Fix an issue where the cursor could not be set at the end of the document via AppleScript or <code>cot</code> command.</li>
	<li>Fix an issue where syntax highlight was not updated in a specific condition when deleted.</li>
	<li>Fix an issue where line number views did not update when the editor is scrolled via script.</li>
	<li>Fix the preferences pane switching animation under macOS 10.13 and earlier.</li>
	<li><span class="trivial">trivial</span>: Fix a potential issue where last empty line number could be drawn at the first line position under specific conditions.</li>
	<li><span class="trivial">trivial</span>: Fix an issue where editor occasionally scrolled unintentionally when an arrow key is pressed.</li>
</ul>
</section>
</article>



<article>
<header>
	<h1>CotEditor 3.6.9</h1>
	<p>release: <time>2018-12-12</time></p>
</header>


<section>
<h2>Improvements</h2>

<ul>
	<li>Optimize syntax highlighting.</li>
</ul>
</section>


<section>
<h2>Fixes</h2>

<ul>
	<li>Fix an issue where the application crashed when splitting editors.</li>
	<li>Fix an issue where a part of line numbers disappeared when Japanese text is being inputted.</li>
	<li>Fix an issue where the context menu did not open under macOS 10.13 and earlier if the user has scripts.</li>
	<li><span class="trivial">trivial</span>: Fix font style of“Italic” button in the outline menu editor.</li>
</ul>
</section>
</article>



<article>
<header>
	<h1>CotEditor 3.6.8</h1>
	<p>release: <time>2018-12-08</time></p>
</header>


<section>
<h2>New Features</h2>

<ul>
	<li>Add syntax style for “TOML”.</li>
</ul>
</section>


<section>
<h2>Improvements</h2>

<ul>
	<li>Improve the performance of text replacement significantly.</li>
	<li>Improve the line number view fundamentally so that all unwanted behaviors after macOS Mojave disappear.</li>
	<li>Select the setting selected in the last session when opening the Multiple Replacement window.</li>
	<li>Enable the noncontiguous layout only with large documents.
	<ul>
		<li>This change may improve the editor’s drawing and scrolling behaviors.</li>
	</ul></li>
	<li>Improve general performance and stability.</li>
	<li><span class="trivial">dev</span>: Stop LineNumberView inheriting NSRulerView.</li>
</ul>
</section>


<section>
<h2>Fixes</h2>

<ul>
	<li>Fix the cursor location by changing the selection with shortcut <kbd>⌘←</kbd>.</li>
	<li>Fix an issue where the rainbow cursor could appear when cancelling syntax highlight with a large document multiple times.</li>
</ul>
</section>
</article>



<article>
<header>
	<h1>CotEditor 3.6.7</h1>
	<p>release: <time>2018-11-27</time></p>
</header>


<section>
<h2>Improvements</h2>

<ul>
	<li>Change not to highlight occurrences of the selection when there are more than 100.</li>
	<li>Update validation pane in the syntax style editor:<ul>
		<li>Now, validation is performed automatically when the pane switched to “Validation”.</li></ul>
	</li>
	<li><span class="trivial">trivial</span>: Remove “Restore Defaults” button in the syntax style editor if the style has no defaults.</li>
	<li><span class="label">non-AppStore ver.</span>: Update Sparkle framework.</li>
</ul>
</section>


<section>
<h2>Fixes</h2>

<ul>
	<li>Fix an issue where <code>cot</code> command failed to open paths or stdin containing backslash character.</li>
	<li>Fix an issue on CotEditor 3.6.5 where right-click no longer opens the context menu under macOS 10.13 and earlier.</li>
	<li>Fix an issue where the thickness of the line numbers view did not grow enough with a large number of lines.</li>
	<li>Fix an issue where the syntax style validator ignored unbalanced block comment delimiters that should be an error.</li>
	<li>Fix the preferences pane switching animation under macOS 10.13 and earlier.</li>
	<li>Fix possible crashes.</li>
	<li>Fix minor issues in the syntax style editor.</li>
	<li>Fix some localized strings.</li>
</ul>
</section>
</article>



<article>
<header>
	<h1>CotEditor 3.6.6</h1>
	<p>release: <time>2018-11-20</time></p>
</header>


<section>
<h2>Fixes</h2>

<ul>
	<li>Fix an issue on CotEditor 3.6.5 where the syntax highlight did not update while typing.</li>
	<li>Fix an issue where preferences panes could not change under macOS 10.12.</li>
	<li>Add missing localizations.</li>
</ul>
</section>
</article>



<article>
<header>
	<h1>CotEditor 3.6.5</h1>
	<p>release: <time>2018-11-19</time></p>
</header>


<section>
<h2>New Features</h2>

<ul>
	<li>New option for cursor style (Customize the behavior in Appearances preference pane).</li>
</ul>
</section>


<section>
<h2>Improvements</h2>

<ul>
	<li>Avoid drawing variant sequence as invisible control characters.</li>
	<li>Make line number view opaque if lines are unwrapped on macOS 10.14 to avoid drawing the editor’s text over the line numbers.</li>
	<li>Revoke the line counting behavior change with VoiceOver in CotEditor 3.6.3.</li>
	<li><span class="trivial">trivial</span>: Draw vertical tabs as general invisible control characters.</li>
</ul>
</section>


<section>
<h2>Fixes</h2>

<ul>
	<li>Fix an issue where the editor area could still tuck under the line number view.</li>
	<li>Fix an issue where the line number of the last empty line disappeared when lines are not wrapped and scrolled.</li>
	<li><span class="trivial">trivial</span>: Fix a weird view expansion on the first transition to the General preferences pane.</li>
	<li><span class="trivial">trivial</span>: Fix an issue on Mojave where the text selection highlight could remain between lines.</li>
</ul>
</section>
</article>



<article>
<header>
	<h1>CotEditor 3.6.4</h1>
	<p>release: <time>2018-11-10</time></p>
</header>


<section>
<h2>New Features</h2>

<ul>
	<li>Add a command “Select Word” (<kbd>⌘D</kbd>) to Edit menu.</li>
</ul>
</section>


<section>
<h2>Improvements</h2>

<ul>
	<li><span class="trivial">trivial</span>: Display default setting values as the input field’s placeholder for instance highlight delay option when empty.</li>
</ul>
</section>


<section>
<h2>Fixes</h2>

<ul>
	<li>Fix an issue where editor area could be tuck under the line number view.</li>
	<li>Fix an issue where changing the selection by shortcut <kbd>⇧→</kbd> just after shortcut <kbd>⌘⇧←</kbd> expanded the selection to a wrong direction.</li>
	<li>Fix an issue where page guide did not update when font changed.</li>
</ul>
</section>
</article>



<article>
<header>
	<h1>CotEditor 3.6.3</h1>
	<p>release: <time>2018-10-29</time></p>
</header>


<section>
<h2>Improvements</h2>

<ul>
	<li>Assign <kbd>⌘⇧[</kbd> shortcut to “Show Next Tab” command instead of “Surround Selection with Brackets” command.</li>
	<li>Treat a logical line, which is delimited by line ending characters, as one line in VoiceOver, instead of a visual (wrapped) line.<ul>
		<li>Thereby, users can now also know the current line number by pressing VoiceOver shortcut VO+F3.</li>
	</ul></li>
	<li>Improve the accessibility of user interface elements with VoiceOver.</li>
	<li>Avoid performing custom sort with an invalid parameter.</li>
	<li>Display default setting values as the input field’s placeholder in preferences window when empty.</li>
	<li><span class="trivial">trivial</span>: Move the focus to the target input field when the clear button in the find panel was pressed.</li>
</ul>
</section>


<section>
<h2>Fixes</h2>

<ul>
	<li>Fix an issue where selected inspector pane was not stored.</li>
	<li>Fix an issue where initial display area shifted unwontedly if line numbers are displayed lines are unwrapped.</li>
	<li>Fix an issue where script name was not displayed in Console.</li>
	<li>Fix an issue where the writing direction (RtL) was not delivered to printing.</li>
	<li>Fix layout in some localized environment.</li>
</ul>
</section>
</article>



<article>
<header>
	<h1>CotEditor 3.6.2</h1>
	<p>release: <time>2018-10-14</time></p>
</header>


<section>
<h2>New Features</h2>

<ul>
	<li>Let the input fields in the find panel accept pinch-zoom.</li>
</ul>
</section>


<section>
<h2>Improvements</h2>

<ul>
	<li>Avoid selecting deleted spaces when undoing a soft tab deletion.</li>
	<li>Make the credits view in About panel dark in the Dark Mode.</li>
	<li>Add “.cxx” extension to “C++” syntax style.</li>
	<li>Adjust the width of line number views.</li>
	<li><span class="label">non-AppStore ver.</span>: Update Sparkle framework.</li>
</ul>
</section>


<section>
<h2>Fixes</h2>

<ul>
	<li>Fix an issue where the cursor position did not restore correctly after repeatedly undoing &amp; redoing bracket insertion with the “Automatically insert closing brackets and quotes” option enabled.</li>
	<li>Fix an issue where editor scrolled unwontedly after pasting something at a latter half part of the document with “Link URLs in document” option enabled.</li>
	<li>Fix an issue where URL link ranges expanded even if non-URL-related lines is pasted just after an URL.</li>
	<li>Fix an issue where the application could rarely crash under specific conditions.</li>
</ul>
</section>
</article>



<article>
<header>
	<h1>CotEditor 3.6.1</h1>
	<p>release: <time>2018-10-04</time></p>
</header>


<section>
<h2>New Features</h2>

<ul>
	<li>Add “Match only whole word” option to advanced find options (Default: off).</li>
	<li>Add syntax style for “Properties” (mainly for Java).</li>
</ul>
</section>


<section>
<h2>Improvements</h2>

<ul>
	<li><span class="label">AppStore ver.</span>: Enable the enhanced runtime protection on macOS 10.14 Mojave also by the MAS version.</li>
	<li>Make the i-beam cursor more legible in a dark background theme.</li>
	<li>Sync sidebar width among tabbed windows.</li>
</ul>
</section>


<section>
<h2>Fixes</h2>

<ul>
	<li>Fix an issue where the initial window size could be easily forgotten.</li>
	<li>Fix an issue <code>cot</code> command failed if the client terminal is non-scriptable.</li>
	<li>Fix an issue where the application could rarely crash on reopening documents under specific conditions.</li>
	<li>Fix the tab window switching via a shortcut key in macOS 10.14.</li>
</ul>
</section>
</article>



<article>
<header>
	<h1>CotEditor 3.6.0</h1>
	<p>release: <time>2018-09-25</time></p>
</header>


<section>
<h2>New Features</h2>

<ul>
	<li>Support Dark Mode in macOS 10.14 Mojave.</li>
	<li>Add a new theme “Dendrobates (Dark)”.</li>
	<li>Add new commands to transform selections to snake case, camel case, or pascal case.</li>
	<li>Add “Emoji & Symbols” toolbar item.</li>
	<li>Add an option to select the default writing direction among left-to-right, right-to-left, and vertical (Customize in Window preferences pane).</li>
	<li><span class="label">non-AppStore ver.</span>: The non-AppStore application binary is now notarized by Apple.</li>
</ul>
</section>


<section>
<h2>Improvements</h2>

<ul>
	<li>Change the system requirement to <strong>macOS 10.12.2 Sierra and later</strong>.</li>
	<li>Update <code>cot</code> command-line tool to return the focus to the client terminal window again after <code>--wait</code>.</li>
	<li>Abandon the ancient ODB editor support.</li>
	<li><span class="trivial">trivial</span>: Improve the high contrast mode support.</li>
	<li><span class="trivial">trivial</span>: Optimize the performance of line number drawing.</li>
	<li><span class="trivial">dev</span>: Update build environment to Xcode 10 (Swift 4.2, macOS 10.14 SDK).</li>
	<li><span class="label">non-AppStore ver.</span>: Enable Enhanced Runtime protection.</li>
	<li><span class="label">non-AppStore ver.</span>: Update Sparkle framework.</li>
</ul>
</section>


<section>
<h2>Fixes</h2>

<ul>
	<li>Fix an issue where theme was not applied to document print when the print theme setting is “Same as Document’s Setting”.</li>
	<li>Fix an issue where “Copy as Rich Text” command lost the style information when paste to some specific applications, such as Pages.</li>
	<li>Fix an issue where the current line highlight could blink while pinch zoom.</li>
</ul>
</section>
</article>



<article>
<header>
	<h1>CotEditor 3.5.4</h1>
	<p>release: <time>2018-09-18</time></p>
</header>


<section>
<h2>Fixes</h2>

<ul>
	<li>Fix an issue where toolbar items did not reflect their state on macOS 10.12 or earlier.</li>
	<li>Fix margin around the Tab toolbar icon on macOS 10.12 or earlier.</li>
</ul>
</section>
</article>



<article>
<header>
	<h1>CotEditor 3.5.3</h1>
	<p>release: <time>2018-09-08</time></p>
</header>


<section>
<h2>Fixes</h2>

<ul>
	<li>Fix an issue where the “Replace All” command didn’t work on CotEditor 3.5.2.</li>
</ul>
</section>
</article>



<article>
<header>
	<h1>CotEditor 3.5.2</h1>
	<p>release: <time>2018-09-07</time></p>
</header>


<section>
<h2>Improvements</h2>

<ul>
	<li>Avoid editor can be edited while a dialog covers it.</li>
	<li>Update YAML syntax style for more reliable highlight.</li>
	<li>Update Swift syntax style by fixing outline extraction.</li>
	<li><span class="trivial">trivial</span> Adjust initial document window size.</li>
</ul>
</section>


<section>
<h2>Fixes</h2>

<ul>
	<li>Fix an issue where the multi replacement feature exported definitions without its file extension.</li>
	<li>Fix an issue where “Hide extension” checkbox in the setting export dialog was ignored.</li>
	<li>Fix an issue where an unhidable empty progress dialog was displayed if another dialog was displayed when the task started.</li>
	<li>Address an issue where the application could rarely crash during syntax highlighting.</li>
</ul>
</section>
</article>



<article>
<header>
	<h1>CotEditor 3.5.1</h1>
	<p>release: <time>2018-08-28</time></p>
</header>


<section>
<h2>Improvements</h2>

<ul>
	<li>Change the find behavior of the simple Find/Replace command with “In selection” option to find a match only in the selection.</li>
</ul>
</section>


<section>
<h2>Fixes</h2>

<ul>
	<li>Fix an issue where the initial window size could be easily forgotten.</li>
	<li>Fix an issue where the font button in the toolbar did not work.</li>
	<li>Fix an issue where the inputting text that is not finalized yet could be wrongly highlighted.</li>
	<li>Fix an issue where some Unicode block names were not displayed in character info popover.</li>
	<li>Address an issue where the application could rarely crash during syntax highlighting.</li>
</ul>
</section>
</article>



<article>
<header>
	<h1>CotEditor 3.5.0</h1>
	<p>release: <time>2018-08-15</time></p>
</header>


<section>
<h2>New Features</h2>

<ul>
	<li>New toolbar icons.</li>
	<li>Highlight the same substrings of the selection automatically (Customize the behavior in General preferences pane).</li>
	<li>New option to allow overscrolling (Customize the behavior in Window preferences pane).</li>
	<li>Enable to change the tab width of a specific document to a desired number.
</li>
	<li>Let the input fields in the find panel accept text scaling commands, such as “Bigger”, “Smaller” and “Reset to Default”.</li>
</ul>
</section>


<section>
<h2>Improvements</h2>

<ul>
	<li>Add command “Select All Find Matches” in Find menu.</li>
	<li>Improve the editor’s scrolling behavior to scroll along the predominant axis.</li>
	<li>Add menu item to toggle the visibility of the sidebar inspector.</li>
	<li>Remove some setting options for windows such as window size and visibilities of document inspector and status bar from Window preferences pane.<ul>
		<li>From now on, the latest change to a window will be inherited to future windows just like other standard Cocoa applications.</li>
	</ul></li>
	<li>Remove “length” display in the status bar.</li>
	<li>Remove feature to change only the frontmost editor’s opacity temporary.<ul>
		<li>From this, <code>view opacity</code> property on AppleScript is also deprecated.</li>
	</ul></li>
	<li>Keep the cursor position as possible after the editor content is updated to the latest version modified by another process.</li>
	<li>Display current user’s system-wide setting for window tabbing in the menu on the Window pane.</li>
	<li>Optimize the performance of character counting.</li>
	<li>Improve general stability of the print operation.</li>
	<li>Optimize auto URL detection with paste to a large document.</li>
	<li>Update Python syntax style for Python 3.7.</li>
	<li>Update Swift syntax style for Swift 4.2 and some improvements.</li>
	<li><span class="trivial">trivial</span> Update some Japanese localization.</li>
	<li><span class="trivial">trivial</span> Update editor opacity sample tips.</li>
	<li><span class="trivial">trivial</span> <span class="label">non-AppStore ver.</span>: Update Sparkle framework.</li>
</ul>
</section>


<section>
<h2>Fixes</h2>

<ul>
	<li>Fix an unlocalized text.</li>
</ul>
</section>
</article>



<article>
<header>
	<h1>CotEditor 3.4.4</h1>
	<p>release: <time>2018-07-08</time></p>
</header>


<section>
<h2>Fixes</h2>

<ul>
	<li>Address an issue where the application could rarely crash on syntax highlighting.</li>
	<li>Fix a typo in Italian localization.</li>
</ul>
</section>
</article>



<article>
<header>
	<h1>CotEditor 3.4.3</h1>
	<p>release: <time>2018-06-26</time></p>
</header>


<section>
<h2>Fixes</h2>

<ul>
	<li>Fix an issue where the help button in the multiple replace window did not link to the suitable help page.</li>
	<li>Fix an issue where the current line highlight was opaque in split editors although the editor background is non-opaque.</li>
	<li>Fix an issue where unwanted debug log was printed in the Console.</li>
	<li>Fix an issue where “Show File Mapping Conflicts” menu item was always available even no conflict exists.</li>
	<li>Improve general stability.</li>
	<li>Fix an unlocalized label.</li>
</ul>
</section>
</article>



<article>
<header>
	<h1>CotEditor 3.4.2</h1>
	<p>release: <time>2018-06-05</time></p>
</header>


<section>
<h2>Improvements</h2>

<ul>
	<li><span class="trivial">trivial</span>: Let input fields in preferences support dark mode (hidden option on the current systems).</li>
	<li><span class="label">non-AppStore ver.</span>: Update Sparkle framework.</li>
</ul>
</section>


<section>
<h2>Fixes</h2>

<ul>
	<li>Fix an issue under OS X 10.11 where the application crashed with the auto completion.</li>
	<li>Fix an issue where some syntax keywords were not highlighted correctly.</li>
	<li>Improve general stability.</li>
	<li><span class="trivial">trivial</span>: Fix drawing of capsules for variables in the insertion format setting field.</li>
</ul>
</section>
</article>



<article>
<header>
	<h1>CotEditor 3.4.1</h1>
	<p>release: <time>2018-05-28</time></p>
</header>


<section>
<h2>Improvements</h2>

<ul>
	<li>Copy also the executability from the file permission of the original document when duplicating a document.</li>
	<li><span class="trivial">trivial</span> Improve drawing of capsules for variables in the insertion format setting field.</li>
	<li><span class="trivial">trivial</span>: Adjust preferences panes layout.</li>
</ul>
</section>


<section>
<h2>Fixes</h2>

<ul>
	<li>Fix an issue under OS X 10.11 where the application could crash when an item in the outline inspector is clicked.</li>
	<li>Fix an issue where the word completion of which word starts with double underscores (e.g. <code>__init__</code>) skipped the second underscore.</li>
	<li>Fix an issue where the application could rarely crash while typing.</li>
	<li><span class="label">AppStore ver.</span>: Fix an issue where the options for the software updater for non AppStore versions were wrongly displayed in the General preferences pane.</li>
</ul>
</section>
</article>



<article>
<header>
	<h1>CotEditor 3.4.0</h1>
	<p>release: <time>2018-05-15</time></p>
</header>


<section>
<h2>New Features</h2>

<ul>
	<li>Replace matches with preset replacement definition (Find &gt; Multiple Replace).</li>
	<li>Add outline menu to side bar.</li>
	<li>Select tabbed window with <code>⌘+number</code>.</li>
	<li>Parse regular expression pattern in find string field in regular expression mode:<ul>
		<li>Syntax highlight.</li>
		<li>Highlight matching brace by moving cursor.</li>
		<li>Select the range surrounded by a brace pair by double-clicking a brace.</li>
	</ul></li>
	<li>Add a new theme “Resinifictrix”.</li>
</ul>
</section>


<section>
<h2>Improvements</h2>

<ul>
	<li>Give haptic feedback on pinch zoom when the scale becomes 100%.</li>
	<li>Adjust background color for selected range in inactive editor to avoid unreadable text, especially by a dark theme.</li>
	<li>Make the current line highlight semi-transparent if editor opacity is not 100%.</li>
	<li>Ignore brackets escaped with <code>\</code> on bracket pair highlight.</li>
	<li>Restore selected inspector pane on window restoration.</li>
	<li>Move “Get Info” and “Show Incompatible Characters” menu items into newly added View &gt; Inspector submenu.</li>
	<li>Update highlight style of icons in the side inspector.</li>
	<li>Enable importing multiple syntax/theme setting files at once.</li>
	<li>Import syntax style files via drag and drop to the Installed Syntax Styles area.</li>
	<li>Avoid merging multiple separators next to each other in the navigation menu into a single separator.</li>
	<li>Delete the feature alerting inconsistent encoding declaration in document on saving.</li>
	<li>Remove <code>⌘1</code> shortcut for Console from default key-binding settings.</li>
	<li>Avoid switching to inactive tabbed window only to show a syntax highlighting indicator.</li>
	<li>Remove the workaround for the issue of editor scrolling on early macOS High Sierra that was introduced on CotEditor 3.2.4.</li>
	<li>Optimize syntax highlighting performance.</li>
	<li>Update “Java” syntax style by adding term <code>var</code> (Thanks to Marc Prud’hommeaux!)</li>
	<li><span class="trivial">trivial</span> Use monospace digits where suitable.</li>
	<li><span class="trivial">trivial</span> <span class="label">non-AppStore ver.</span>: Update Sparkle framework.</li>
</ul>
</section>


<section>
<h2>Fixes</h2>

<ul>
	<li>Fix a possible crash with continuous find/replacement.</li>
	<li>Fix an issue where the font settings cannot be changed on macOS 10.12.</li>
	<li>Fix an issue where the cursor position did not follow the line when Move Up command was performed at the end of the document.</li>
	<li>Fix an issue where the find result in the input field of the find panel did not clear when a new find string was set from the find history menu.</li>
	<li>Fix an issue where the sidebar inspector did close inward when the pane was switched after opening the sidebar outward.</li>
	<li>Fix an issue where snippet key bindings could not be restored to the default correctly.</li>
	<li>Fix an issue where progress spinner for outline menu displayed unwontedly on document opening.</li>
	<li><span class="trivial">trivial</span>: Fix some UI text.</li>
</ul>
</section>
</article>



<article>
<header>
	<h1>CotEditor 3.3.5</h1>
	<p>release: <time>2018-03-10</time></p>
</header>


<section>
<h2>Improvements</h2>

<ul>

	<li>Update “Swift” syntax style for Swift 4.1.</li>
</ul>
</section>


<section>
<h2>Fixes</h2>

<ul>
	<li>Fix an issue where application could rarely crash under specific environment on saving.</li>
	<li>Fix an issue where the domain part of URLs was ignored when a favicon was dropped from Safari to editor.</li>
	<li>Update “YAML” syntax style to fix outline extraction with a specific case.</li>
</ul>
</section>
</article>



<article>
<header>
	<h1>CotEditor 3.3.4</h1>
	<p>release: <time>2018-03-03</time></p>
</header>


<section>
<h2>Improvements</h2>

<ul>
	<li>Update “Swift” syntax style for Swift 4.1.</li>
</ul>
</section>


<section>
<h2>Fixes</h2>

<ul>
	<li>Fix an issue where lossy saving was failed.</li>
	<li>Fix an issue where <code>⌘←</code> was ignored when the cursor locates at the end of the document.</li>
	<li>Fix an issue where save dialog layout corrupted when toggling the visibility of the file browser.</li>
	<li>Fix an issue where no alert was raised on saving even when a document contains lossy yen signs.</li>
	<li>Fix an issue where document syntax was parsed twice on file open.</li>
	<li>Fix a possible crash on print.</li>
</ul>
</section>
</article>



<article>
<header>
	<h1>CotEditor 3.3.3</h1>
	<p>release: <time>2018-02-25</time></p>
</header>


<section>
<h2>New Features</h2>

<ul>
	<li>Add an option “Indent with Tab key” to the Edit pane in preferences.</li>
</ul>
</section>


<section>
<h2>Improvements</h2>

<ul>
	<li>Change the behavior of <code>⌘←</code> so that the cursor moves first to the beginning of the visual lines, then to the column right after indentation, and finally to the beginning of the line.</li>
	<li>Remove “Open Hidden” command (Use “Show hidden files” option in the open dialog instead).</li>
	<li>Display an open dialog on launch if so set even when iCloud storage is disabled.</li>
	<li>Improve stability on text encoding change.</li>
	<li>Refine dialog messages on text encoding change.</li>
	<li>Change sidebar behavior to close inward when it was opened inward because of insufficient space.</li>
	<li>Avoid requiring high power GPU use.</li>
	<li><span class="trivial">trivial</span>: Hide insertion point in shortcut input fields in the Key Bindings pane.</li>
	<li><span class="trivial">trivial</span>: Set a spoken name of CotEditor.</li>
	<li><span class="trivial">trivial</span>: Add <code>enablesAsynchronousSaving</code> hidden default key that enables asynchronous saving.</li>
	<li><span class="label">non-AppStore ver.</span>: Update Sparkle framework.</li>
</ul>
</section>


<section>
<h2>Fixes</h2>

<ul>
	<li>Fix a long-standing issue where incompatible characters could not be detected when the length of converted document text is changed.</li>
	<li>Fix an issue where key-binding setting field sometimes ignored user input.</li>
	<li>Fix an issue where wrong file creation date and file permission could be displayed in the document inspector.</li>
	<li>Fix an issue where document files did not forget vertical orientation state when once set before.</li>
	<li>Fix an issue where the encoding selected in the open dialog last time was unwontedly applied to the newly opened document when a document opened with the open dialog previously had already opened.</li>
	<li>Fix an issue where menu item title for “Horizontal” (in Format &gt; Writing Direction) was displayed as “Vertical” in Japanese localization.</li>
</ul>
</section>
</article>



<article>
<header>
	<h1>CotEditor 3.3.2</h1>
	<p>release: <time>2018-02-12</time></p>
</header>


<section>
<h2>Fixes</h2>

<ul>
	<li>Fix an issue on CotEditor 3.3.1 where the application could crash on window close.</li>
	<li>Fix an issue where application crashed when performing “Find All” with the regular expression and without grouping (Thanks to @akimach!).</li>
</ul>
</section>
</article>



<article>
<header>
	<h1>CotEditor 3.3.1</h1>
	<p>release: <time>2018-02-12</time></p>
</header>


<section>
<h2>Fixes</h2>

<ul>
	<li>Fix an issue where the application crashed on launch under specific conditions.</li>
	<li>Fix an issue where the iCloud storage was not enabled.</li>
	<li>Fix arrows in the navigation bar on the vertical text mode.</li>
</ul>
</section>
</article>



<article>
<header>
	<h1>CotEditor 3.3.0</h1>
	<p>release: <time>2018-02-09</time></p>
</header>


<section>
<h2>New Features</h2>

<ul>
	<li>iCloud document.</li>
	<li>Open a document in the existing Untitled window that was created automatically on an open/reopen event, if exists.</li>
	<li>New feature “Sort by pattern,” which enables sort selected lines by specific column or fully freely using the regular expression.</li>
	<li>Add new setting option “Reopen windows from the last session on launch” in General pane.</li>
	<li>Add new setting option “including whitespace-only lines” for “trim trailing whitespace” command in General pane.</li>
	<li>Introduce “Right to Left” writing direction by changing the direction from Format &gt; Writing Direction menu.</li>
	<li>More integrated Share feature:<ul>
		<li>Share documents with other people through iCloud drive with “Add People” command in the File &gt; Share menu.</li>
		<li>Enable sharing a document that has not been saved yet.</li>
		<li>Remove the feature that shares document content text from the File menu (You can still share selected text from the context menu).</li>
		<li>Other small improvements.</li>
	</ul></li>
	<li>Add new commands “Half-width to Full-width” and “Full-width to Half-width” to Text &gt; Transformations menu.</li>
	<li>Add Portuguese localization (thanks to BR Lingo!).</li>
	<li>Add the following encodings to the encoding list (To activate new encodings, restore default once in Preferences &gt; Format &gt; Edit List.):<ul>
		<li>Thai (Windows, DOS)</li>
		<li>Thai (ISO 8859-11)</li>
	</ul></li>
</ul>
</section>


<section>
<h2>Improvements</h2>

<ul>
	<li>Change the system requirement to <strong>OS X 10.11 El Capitan and later</strong>.</li>
	<li>Add clear button to the input fields in the find panel.</li>
	<li>Gather the “open a new document” “on launch” and “when CotEditor becomes active” options and create new “When nothing else is open:” option.</li>
	<li>Enable “shift right” and “shift left” commands to process multiple selections.</li>
	<li>Scroll console view after getting a new message to make it visible.</li>
	<li>Display sharing window within the target document window.</li>
	<li>Swap position of “View” with “Format” menu to conform to the Apple’s Human Interface Guidelines.</li>
	<li>Move the menu item changing the text orientation into Format &gt; Writing Direction.</li>
	<li>Display full encoding name in the status bar instead of the IANA charset name.</li>
	<li>Add tooltips to the Unicode normalization forms in Text menu.</li>
	<li>Append “Option-Command-T” shortcut to “Show/Hide Toolbar” menu item.</li>
	<li>Remove “Color Code Panel” command from the “Window” menu (use “Edit Color Code…” command in “Text” menu instead).</li>
	<li>Remove “share find text with other applications” option.</li>
	<li>Restore the last viewed preference pane when Preferences is opened.</li>
	<li>Add an input field for the editor opacity setting.</li>
	<li>Adjust scroll after toggling line wrap.</li>
	<li>Add scroll margin to the right side of find panel fields dynamically, so that entire inputs can be seen even when find/replacement result is shown.</li>
	<li>Update Python syntax style:<ul>
		<li>Fix highlight of string and bytes literals.</li>
	</ul></li>
	<li>Tweak acknowledgments window design.</li>
	<li>Update Help contents style.</li>
	<li>Some minor UI improvements and fixes.</li>
	<li>Update Japanese localization to conform with the modern macOS localization rules.</li>
	<li>Update the internal source code to Swift 4.</li>
	<li><span class="label">non-AppStore ver.</span>: Now, the application updater (Sparkle) can download and update CotEditor automatically, as like before CotEditor was Sandboxed.<ul>
		<li>This feature can actually be used first updating CotEditor 3.3.0 to CotEditor 3.3.1 or later.</li>
	</ul></li>
</ul>
</section>


<section>
<h2>Fixes</h2>

<ul>
	<li>Fix an issue where the word suggestion in the Touch Bar cannot insert a word starts with a symbol correctly, and, therefore, a workaround was added on CotEditor 3.2.3.</li>
	<li>Fix an issue where character inspector could expand vertically too much with some specific characters.</li>
	<li>Fix an issue where invisible symbols for control characters were not drawn in input fields in find panel.</li>
	<li>Fix scroll position in the help viewer on jumping to a help page from CotEditor.</li>
	<li>Fix some unlocalized text.</li>
</ul>
</section>
</article>



<article>
<header>
	<h1>CotEditor 3.2.8</h1>
	<p>release: <time>2018-01-22</time></p>
</header>


<section>
<h2>Fixes</h2>

<ul>
	<li>Fix an issue where CotEditor occasionally failed sending the standard input to a UNIX script launched from the Script menu.</li>
	<li>Fix an issue where the custom “Surround Selection With” command in Text menu did not use the last input when OK button is pressed.</li>
	<li>Fix an issue where the editing state dots in the installed style list was not updated after editing syntax style.</li>
</ul>
</section>
</article>



<article>
<header>
	<h1>CotEditor 3.2.7</h1>
	<p>release: <time>2017-12-29</time></p>
</header>


<section>
<h2>Improvements</h2>

<ul>
	<li>Spread background drawing over paper width on printing.</li>
</ul>
</section>


<section>
<h2>Fixes</h2>

<ul>
	<li>Fix an issue where the find panel was over expanded when performing “Find All” with a long find string.</li>
	<li>Fix an issue where the file size in the status bar was not updated after saving.</li>
	<li>Fix an issue where the find panel didn’t select the previous field with Shift + Tab keys.</li>
	<li>Fix an issue where the application frozen by opening the File Mapping Conflicts list when filename conflict exists.</li>
</ul>
</section>
</article>



<article>
<header>
	<h1>CotEditor 3.2.6</h1>
	<p>release: <time>2017-12-11</time></p>
</header>


<section>
<h2>Fixes</h2>

<ul>
	<li>Fix an issue where backslashes in replacement strings were not unescaped correctly.</li>
	<li>Fix an issue where items in the Script menu were not sorted by prefix numbers.</li>
	<li>Fix a possible crash on handling documents with an invalid shebang.</li>
	<li>Fix Japanese localization.</li>
</ul>
</section>
</article>



<article>
<header>
	<h1>CotEditor 3.2.5</h1>
	<p>release: <time>2017-11-28</time></p>
</header>


<section>
<h2>Improvements</h2>

<ul>
	<li>Some minor UI improvements.</li>
</ul>
</section>


<section>
<h2>Fixes</h2>

<ul>
	<li>Fix an issue where a vertical orientation document broke the layout on printing.</li>
	<li>Fix an issue where the syntax highlighting indicator could display twice.</li>
	<li>Fix an issue where the separator was selected meaninglessly in the Window pane if the window tabbing setting was set to “Manually”.</li>
	<li>Fix an issue where editor’s text orientation was not cascaded to the print operation when the window was restored from the last session.</li>
	<li>Fix the line-wrapping behavior when a line contains a long unbreakable word.</li>
	<li>Fix some missing localized strings.</li>
	<li>Improve general stability.</li>
</ul>
</section>
</article>



<article>
<header>
	<h1>CotEditor 3.2.4</h1>
	<p>release: <time>2017-11-05</time></p>
</header>


<section>
<h2>Improvements</h2>

<ul>
	<li>Keep showing the console when CotEditor becomes inactive.</li>
	<li>Make the Key-Bindings for “Bigger” and “Smaller” actions in Font menu customizable.</li>
	<li>Change to display the first line number even the document is empty.</li>
	<li>Rename “Incompatible Characters” toolbar item to “Incompatibles”.</li>
	<li>Some minor UI improvements and fixes.</li>
</ul>
</section>


<section>
<h2>Fixes</h2>

<ul>
	<li><span class="label">High Sierra</span>: Workaround a system issue where editor views could occasionally not scroll to the end of the document under specific environments on macOS 10.13 High Sierra.
	<ul>
		<li><strong>for advanced users</strong>: This workaround may affect rendering performance by large size documents, because the workaround disables non-contiguous layout on High Sierra (The non-contiguous layout are still used on lower versions). The workaround will be removed in the future when the bug origin is resolved. You can forcibly enable non-contiguous layout support on High Sierra by setting the hidden default key <code>enableNonContiguousLayoutOnHighSierra</code> to <code>YES</code> in Terminal, although this key is actually for debug-use.</li>
	</ul></li>
	<li>Fix an issue where “Reset to Default” action in Font menu was ignored.</li>
	<li>Fix an issue where matching brace was highlighted unwontedly also by text finding.</li>
	<li>Fix an issue where the encoding and the line endings in the status bar were occasionally not displayed.</li>
	<li>Fix an issue where the application froze by getting the content of a large document via the Script menu.</li>
	<li>Fix an issue where the second value of the printed time in the console was not sexagesimal.</li>
	<li>Improve general stability.</li>
</ul>
</section>
</article>



<article>
<header>
	<h1>CotEditor 3.2.3</h1>
	<p>release: <time>2017-10-22</time></p>
</header>


<section>
<h2>Improvements</h2>

<ul>
	<li>Disable toggling sidebar while the tab overview mode on High Sierra.</li>
	<li>Update “CSS” syntax style:
	<ul>
		<li>Fix an issue where keywords were highlighted incorrectly.</li>
	</ul></li>
	<li>Some minor improvements and fixes.</li>
</ul>
</section>


<section>
<h2>Fixes</h2>

<ul>
	<li>Fix an issue where UNIX scripts could fail getting the content of the document.</li>
	<li>Fix an issue where font change in the preferences pane could be ignored.</li>
	<li>Fix a potential issue where syntax keywords could be highlighted incorrectly if whitespaces accidentally get into keywords definition.</li>
	<li>Workaround an issue where word suggestion in the Touch Bar cannot insert a word starts with a symbol correctly.</li>
	<li>Workaround an issue where the application could crash on document auto-saving.</li>
</ul>
</section>
</article>



<article>
<header>
	<h1>CotEditor 3.2.2</h1>
	<p>release: <time>2017-10-01</time></p>
</header>


<section>
<h2>New Features</h2>

<ul>
	<li>Add new <code>NewDocument</code> option to <code>CotEditorXOutput</code> for UNIX Scripting to put output string to a newly created document.</li>
</ul>
</section>


<section>
<h2>Improvements</h2>

<ul>
	<li>Improve Replace All action:
	<ul>
		<li>Avoid recoloring after Replace All if no text replaced.</li>
		<li>Improve the progress indicator.</li>
	</ul></li>
	<li>Change to highlight matching braces just like Xcode.
	<ul>
		<li>No more beep for unbalanced braces.</li>
	</ul></li>
	<li>Update “JavaScript” syntax style:
	<ul>
		<li>Add “.pac” extension.</li>
	</ul></li>
	<li>Update build environment to Xcode 9 (SDK macOS 10.13).</li>
</ul>
</section>


<section>
<h2>Fixes</h2>

<ul>
	<li>Fix an issue where the Key Binding setting tables were empty on macOS 10.13 High Sierra.</li>
	<li>Fix an issue where current line highlight was occasionally too wide when line height is 1.0.</li>
	<li>Fix an issue where text selection highlight could remain between lines.</li>
	<li>Fix an issue where the theme customization was not applied immediately.</li>
	<li>Fix an issue where the hanging-indent was not updated in specific cases.</li>
</ul>
</section>
</article>



<article>
<header>
	<h1>CotEditor 3.2.1</h1>
	<p>release: <time>2017-08-26</time></p>
</header>


<section>
<h2>Improvements</h2>

<ul>
	<li>Adjust character inspector position for vertical tab.</li>
	<li>Update <code>cot</code> command-line tool:
	<ul>
		<li>Avoid creating an extra blank document if <code>cot</code> command creates a new window.</li>
		<li>Fix an issue where launching the application with <code>--background</code> option didn’t make CotEditor visible.</li>
	</ul></li>
	<li>Adjust line height calculation.</li>
	<li><span class="label">non-AppStore ver.</span>: Update Sparkle framework to version 1.18.1.</li>
</ul>
</section>


<section>
<h2>Fixes</h2>

<ul>
	<li>Fix an issue where the File Drop settings couldn’t be saved.</li>
	<li>Fix an issue where the regular expression didn’t handle <code>\v</code> meta-character correctly.</li>
	<li>Fix an issue where the selection of encoding menu in toolbar didn’t restore to the previous one when encoding reinterpretation was failed.</li>
	<li>Address an issue where the application could crash on document saving or text replacement.</li>
	<li><span class="label">AppStore ver.</span>: Fix an issue where acknowledgement window was empty.</li>
</ul>
</section>
</article>



<article>
<header>
	<h1>CotEditor 3.2.0</h1>
	<p>release: <time>2017-07-15</time></p>
</header>


<section>
<h2>New Features</h2>

<ul>
	<li>Improve File Drop feature:
	<ul>
		<li>Now, you can add a file drop setting only for a specific syntax style.</li>
		<li>Add description field to the setting table.</li>
		<li>Draw capsule for variables in the insertion format setting field.</li>
		<li>Update the default file drop settings.</li>
	</ul></li>
	<li>Now, key binding snippets can set cursor position.</li>
	<li>Add “Surround Selection With” actions to “Text” menu.</li>
	<li>Add a new AppleScript/JXA command <code>write to console</code> so that users can insert own message to the CotEditor’s console.</li>
	<li>Add syntax style for “Fortran”.</li>
</ul>

</section>


<section>
<h2>Improvements</h2>

<ul>
	<li>Change syntax style detection behavior to set to “None” style if no appropriate style can be found on file opening.</li>
	<li>Significantly improve the performance of “Replace All” with a large document.</li>
	<li>Avoid hiding console panel when CotEditor becomes not the frontmost application.</li>
	<li>Reduce highlight parsing time with large size document.</li>
	<li>Improve performance of closing large size document.</li>
	<li>Improve drawing performance of a large size document with a non-opaque background (Not enough good as an opaque one but still better than before).</li>
	<li>Add hidden “Reload All Themes/Styles” menu item to theme/syntax style action menus in Preferences (visible with <code>Option</code> key).</li>
	<li>Enable changing text size with a single stroke by pressing and holding Touch Bar’s Text Size button.</li>
	<li>Improve invisible character drawing on a non-opaque view.</li>
	<li>Improve auto-brackets/quotes insertion behavior with multiple selections.</li>
	<li>Improve the setting file naming rule for when the name overlaps with an existing setting.</li>
	<li>Improve condition to insert a closing quote automatically.</li>
	<li>Improve the encoding declaration detection.</li>
	<li>Update “Ruby” syntax style to fix commands highlight.</li>
	<li>Update “MATLAB” syntax style to fix strings highlight.</li>
	<li>Remove less useful “Inline script menu items into contextual menu” option.</li>
	<li>Update German localization (Thanks to J-rg!).</li>
	<li>And some minor improvements and fixes.</li>
</ul>
</section>


<section>
<h2>Fixes</h2>

<ul>
	<li>Fix an issue where the application could hang up when lots of tabbed windows are about open.</li>
	<li>Fix an issue where the selections after “Replace All” in selection shifted one character.</li>
	<li>Fix an issue where the document syntax style could be back to the default if the current style was set manually and the document was modified by another process.</li>
	<li>Fix an issue where the status bar stopped updating after toggling the inspector sidebar.</li>
	<li>Fix an issue where the “Cancel” button in the dialog shown when changing the Auto Save setting in General pane didn’t revert the actual setting state.</li>
	<li>Fix an issue where author of a theme was not shown in the Appearance pane.</li>
	<li>Fix an issue where width and height in the window size setting window were swapped.</li>
	<li>Fix an issue where current line highlight occasionally blinked unwontedly.</li>
	<li>Fix a possible crash on highlighting matching brace.</li>
	<li>Fix few memory leaks.</li>
</ul>
</section>
</article>



<article>
<header>
	<h1>CotEditor 3.1.8</h1>
	<p>release: <time>2017-03-15</time></p>
</header>


<section>
<h2>Improvements</h2>

<ul>
	<li>Add “.swift” extension to file types treaded as CotEditor script.</li>
	<li><span class="label">non-AppStore ver.</span>: Update Sparkle framework to version 1.17.0.</li>
</ul>
</section>


<section>
<h2>Fixes</h2>

<ul>
	<li>Update <code>cot</code> command-line tool:
	<ul>
		<li>Fix an issue where files cannot be opened if the default Python on macOS is version 3.x.</li>
		<li>Fix a possible hang under specific environments.</li>
	</ul></li>
</ul>
</section>
</article>



<article>
<header>
	<h1>CotEditor 3.1.7</h1>
	<p>release: <time>2017-03-03</time></p>
</header>


<section>
<h2>Fixes</h2>

<ul>
	<li>Fix an issue on MacBook Pro with Touch Bar where the application crashed immediately after launch.</li>
</ul>
</section>
</article>



<article>
<header>
	<h1>CotEditor 3.1.6</h1>
	<p>release: <time>2017-03-02</time></p>
</header>


<section>
<h2>Improvements</h2>

<ul>
	<li>Update Python syntax style for Python 3.6.</li>
	<li>Improve line number drawing.</li>
</ul>
</section>


<section>
<h2>Fixes</h2>

<ul>
	<li>Fix an issue on OS X 10.11 where the application could crash on saving a document that contains incompatible characters.</li>
	<li>Fix an issue on OS X 10.11 where “No incompatible characters were found.” message in the incompatible characters pane didn’t hide even when incompatible characters exist.</li>
	<li>Fix an issue where editor view didn’t scroll by dragging on the line number view when the view is zoomed out.</li>
	<li>Fix an issue where a large amount of scrolling down didn’t jump to the end of the target.</li>
	<li>Fix an issue with syntax style editor where a newly added row wasn’t focused automatically.</li>
</ul>
</section>
</article>



<article>
<header>
	<h1>CotEditor 3.1.5</h1>
	<p>release: <time>2017-02-22</time></p>
</header>


<section>
<h2>Fixes</h2>

<ul>
	<li>Fix an issue where the application could crash by auto-completion on OS X 10.10.</li>
</ul>
</section>
</article>



<article>
<header>
	<h1>CotEditor 3.1.4</h1>
	<p>release: <time>2017-02-20</time></p>
</header>


<section>
<h2>New Features</h2>

<ul>
	<li>Update <code>cot</code> command-line tool:
	<ul>
		<li>Enable using wildcard for file path argument.</li>
	</ul></li>
</ul>
</section>


<section>
<h2>Fixes</h2>

<ul>
	<li>Fix an issue where the application crashed by the Highlight command under the condition when the find string is a invalid regular expression pattern even the regular expression is turned off.</li>
	<li>Fix an issue where the application could crash on El Capitan when a side inspector is about to open.</li>
	<li>Fix an issue on the text search where the single text search couldn’t find the word intersects with the current selection.</li>
	<li>Fix an issue where the metadata of a custom theme cannot be edited.</li>
	<li>Fix an issue where the background of the line number view was drawn with wrong color when entered to the fullscreen mode.</li>
	<li>Fix an issue on the regular expression Replace All with multiple selections where user cancellation didn’t stop search immediately.</li>
</ul>
</section>
</article>



<article>
<header>
	<h1>CotEditor 3.1.3</h1>
	<p>release: <time>2017-01-31</time></p>
</header>


<section>
<h2>Improvements</h2>

<ul>
	<li>Optimize script menu updating performance.</li>
	<li>Change behavior to avoid showing incompatible char list on undoing encoding change.</li>
	<li>Evaluate also the shebang to specify the syntax style on saving the document newly.</li>
	<li>Scale up character view in character inspector.</li>
	<li>Change drawing font for some invisible characters to draw them at a better position.</li>
	<li>Update “JavaScript” syntax style.</li>
	<li>Add more description about scripting in the help contents.</li>
	<li>Deprecate hidden settings for UI update interval.</li>
	<li>Update build environment to Xcode 8.2.1 (SDK macOS 10.12.2).</li>
	<li><span class="label">non-AppStore ver.</span>: Update Sparkle framework to version 1.16.0.</li>
</ul>
</section>


<section>
<h2>Fixes</h2>

<ul>
	<li>Fix an issue where the application could crash after lossy encoding change.</li>
	<li>Fix an issue where the find string was not synchronized with other applications.</li>
	<li>Fix an issue where the regular expression anchors <code>^</code> and <code>$</code> could match wrongly on the normal “Find Next/Previous” under specific conditions.</li>
	<li>Fix an issue on AppleScript where a single replacement with the regular expression didn’t refer to the matches</li>
	<li>Fix an issue where incompatible characters highlight could highlight wrong characters if line endings are CR/LF.</li>
	<li>Fix an issue where some touch bar icons were drawn wrongly.</li>
	<li>Fix an issue where the menu item “About Scripting” in Help &gt; “CotEditor Scripting Manual” didn’t work.</li>
	<li>Fix an issue where the zoomed character in the character inspector was flipped when the popover is detached.</li>
	<li>Fix an issue where <code>lossy</code> option in <code>convert</code> command by AppleScript scripting was ignored.</li>
	<li>Fix an issue on the AppleScript scripting where <code>range</code> property of <code>document</code> contents could be wrong if document line endings are not LF. (thanks to Kaito Udagawa!).</li>
	<li>Fix an issue where the editor opacity couldn’t be set via AppleScript.</li>
	<li>Fix minor typos.</li>
</ul>
</section>
</article>



<article>
<header>
	<h1>CotEditor 3.1.2</h1>
	<p>release: <time>2016-12-10</time></p>
</header>


<section>
<h2>New Features</h2>

<ul>
	<li>Add Scripting hook feature for document opening/saving (thanks to Kaito Udagawa!):
	<ul>
		<li>See <a href="about_script_execution_model.html">Specifying the execution model of CotEditor scripts</a> from the Help menu &gt; CotEditor Scripting Manual &gt; <a href="script_overview.html">About Scripting</a> for details.</li>
		</ul></li>
	<li>Support AppleScript’s script bundle (.scptd) for scripting (thanks to Kaito Udagawa!).</li>
	<li>Add a new AppleScript property <code>expands tab</code> for document object (thanks to Kaito Udagawa!).</li>
</ul>
</section>


<section>
<h2>Improvements</h2>

<ul>
	<li>Change the outline navigation arrows direction in the navigation bar if text orientation is vertical.</li>
	<li>Add tooltips to the line endings menu in the toolbar.</li>
	<li>Improve calculation of the vertical position of line numbers.</li>
	<li>Tweak the behavior of the incompatible character table and the find result table to highlight the correspondent range in the editor every time when clicking a row in the table.</li>
	<li>Update default settings about the visibility of invisible characters.
	<ul>
		<li>From this change, the invisible character settings can be reset. If so, please reset from the “Appearance” pane in the preferences.</li>
		</ul></li>
	<li><span class="label">non-AppStore ver.</span>: Update Sparkle framework to version 1.15.0.</li>
</ul>
</section>


<section>
<h2>Fixes</h2>

<ul>
	<li>Fix a possible crash on changing document’s encoding lossy.</li>
	<li>Fix an issue where application crashed if syntax editor panel becomes too small.</li>
	<li>Fix an issue where the print icon in the toolbar didn’t work.</li>
	<li>Fix an issue where editor views didn’t update after changing the body font or the visibility of the other invisible characters.</li>
	<li>Fix an issue where no error message raised when a text encoding reinterpretation failed.</li>
	<li>Fix an issue where the current line highlight also highlights the last line when the cursor is in the second last line.</li>
	<li>Fix an issue where the title of the menu item toggling invisible character visibility didn’t reflect the frontmost window state.</li>
	<li>Fix an issue where the text size slider in the Touch Bar didn’t update if text size was updated excepting via Touch Bar while the slider is shown.</li>
	<li>Address an issue with drawing area of zoomed character view in character inspector popover.</li>
	<li>Fix a typo in the English menu</li>
</ul>
</section>

<section>
<h2>Misc.</h2>

<ul>
	<li>You can now find CotEditor scripts on <a href="https://github.com/coteditor/CotEditor/wiki/CotEditor-Scripts" rel="external">GitHub Wiki</a>.</li>
</ul>
</section>
</article>



<article>
<header>
	<h1>CotEditor 3.1.1</h1>
	<p>release: <time>2016-11-18</time></p>
</header>


<section>
<h2>Fixes</h2>

<ul>
	<li>Fix a critical issue on CotEditor 3.1.0 where documents can’t be opened under some specific environments.</li>
</ul>
</section>
</article>



<article>
<header>
	<h1>CotEditor 3.1.0</h1>
	<p>release: <time>2016-11-17</time></p>
</header>


<section>
<h2>New Features</h2>

<ul>
	<li>Improve window tabbing on macOS Sierra:<ul>
		<li>Add an option to set window tabbing behavior (in Window pane).</li>
		<li>Open multiple files in a single window with tabs when the window tabbing behavior is set as “Automatically” (or “In Full Screen Only” in system-wide).</li>
	</ul></li>
	<li>Support Touch Bar on the new MacBook Pro.</li>
</ul>
</section>


<section>
<h2>Improvements</h2>

<ul>
	<li>Display the number of replaced in the replacement string field after Replace All in the find panel.</li>
	<li>Display the IANA charset name conflict alert as a document-modal sheet.</li>
</ul>
</section>


<section>
<h2>Fixes</h2>

<ul>
	<li>Fix an issue where the application could crash on a large amount of text change.</li>
	<li>Fix an issue where the application crashed when try to save a document with Non-lossy ASCII encoding.</li>
	<li>Fix an issue where text fields in find panel cut off the end of long lines.</li>
	<li>Fix an issue where the alert about the conflict with IANA charset name was not displayed.</li>
	<li>Fix an issue where some kind of files could not be opened via Service.</li>
	<li>Fix syntax highlight of quoted text of which quotation delimiter consists of multiple characters.</li>
	<li>Improve general stability.</li>
</ul>
</section>
</article>



<article>
<header>
	<h1>CotEditor 3.0.5</h1>
	<p>release: <time>2016-11-15</time></p>
</header>


<section>
<h2>Fixes</h2>

<ul>
	<li>Fix an issue where scripts didn’t put results on the document/console.</li>
	<li>Fix an issue where the editor area was occasionally stacked under the window toolbar on macOS 10.12.</li>
	<li>Fix an issue where MarsEdit via the App Store didn’t update its contents after closing the document in CotEditor.</li>
	<li>Improve general stability.</li>
</ul>
</section>
</article>



<article>
<header>
	<h1>CotEditor 3.0.4</h1>
	<p>release: <time>2016-10-31</time></p>
</header>


<section>
<h2>Improvements</h2>

<ul>
	<li>Update build environment to Xcode 8.1 (SDK macOS 10.12.1).</li>
</ul>
</section>


<section>
<h2>Fixes</h2>

<ul>
	<li>Fix an issue where scripts didn’t put results on the document/console.</li>
	<li>Fix an issue where find all results didn’t open anymore under the specific conditions.</li>
	<li>Fix an issue where MarsEdit didn’t update its contents after closing the document in CotEditor.</li>
	<li>Improve general stability.</li>
</ul>
</section>
</article>



<article>
<header>
	<h1>CotEditor 3.0.3</h1>
	<p>release: <time>2016-10-25</time></p>
</header>


<section>
<h2>New Features</h2>

<ul>
	<li>Add the following encodings to the encoding list (To activate new encodings, restore default once in Preferences &gt; Format &gt; Edit List.):
		<ul>
		<li>Arabic (Windows)</li>
		<li>Greek (Windows)</li>
		<li>Hebrew (Windows)</li>
	</ul></li>
</ul>
</section>


<section>
<h2>Improvements</h2>

<ul>
	<li>Adjust glyph size calculation.</li>
	<li>Improve performance of Find All and Replace All.</li>
	<li>Disable customizing key bindings for window tabbing actions (Because it’s impossible to handle them correctly.)</li>
	<li>Update “Swift” syntax style to add some missing keywords.</li>
	<li>Improve error message on script error.</li>
</ul>
</section>


<section>
<h2>Fixes</h2>

<ul>
	<li>Fix an issue where default syntax style didn’t highlight document until the first save.</li>
	<li>Fix an issue where selection range after some text actions was wrong.</li>
	<li>Fix an issue where document icons were blurry in non-Retina display.</li>
	<li>Fix an issue where status bar layout collapsed if status line overflows.</li>
	<li>Fix an issue where document theme reloaded unnecessarily on the first time Appearances pane display.</li>
	<li>Fix an issue where the application could crash when script was failed.</li>
	<li>Fix an issue where scrolling to the end of document with <kbd>⌘</kbd>+<kbd>↓</kbd> shortcut didn’t scroll to the end.</li>
	<li>Improve general stability.</li>
</ul>
</section>
</article>



<article>
<header>
	<h1>CotEditor 3.0.2</h1>
	<p>release: <time>2016-10-17</time></p>
</header>


<section>
<h2>Fixes</h2>

<ul>
	<li>Fix an issue where the application could rarely freeze after replacing large document.</li>
	<li>Fix an issue where new syntax style couldn’t be created.</li>
	<li>Fix an issue where new value of last edited text field in preferences was occasionally discarded.</li>
	<li>Fix an issue where replacement string was not registered to the replacement history.</li>
	<li>Fix an issue where horizontal scroll bars in the find panel fields were disappeared.</li>
	<li>Fix a possible crash on application termination.</li>
	<li>Fix a possible crash on opening document.</li>
	<li>Fix error message of syntax style validation.</li>
	<li>Improve general stability.</li>
</ul>
</section>
</article>



<article>
<header>
	<h1>CotEditor 3.0.1</h1>
	<p>release: <time>2016-10-11</time></p>
</header>


<section>
<h2>Improvements</h2>

<ul>
	<li>Add “Complete” action to “Edit” menu.
	<ul>
		<li>On macOS Sierra, the default shortcut for completion action was changed to <kbd>⌥⎋</kbd>.</li>
	</ul></li>
	<li>Move action items in the menu “Edit” &gt; “Transformations” to “Text” &gt; “Transformations”.</li>
	<li>Transform word contains the cursor if nothing is selected on transformation or Unicode normalization actions.</li>
</ul>
</section>


<section>
<h2>Fixes</h2>

<ul>
	<li>Fix an issue where the application could crash while editing text on Yosemite.</li>
	<li>Fix an issue where the application could crash on split editors under specific conditions.</li>
	<li>Fix an issue where the application could crash on running an AppleScript/JXA.</li>
	<li>Fix an issue where sidebar couldn’t be opened on Yosemite.</li>
	<li>Fix an issue where text completion list didn’t occasionally display.</li>
	<li>Fix an issue where syntax highlighting progress indicator was always full.</li>
	<li>Fix an issue where key bindings of recent documents were customizable.</li>
	<li>Fix an issue where the application crashed when a folder is dropped to the application icon.</li>
	<li>Fix an issue where find panel position was not saved.</li>
	<li>Fix an issue where no beep sound was made when there was no match on find/replace.</li>
	<li>Fix an issue where the application could freeze after replace large document.</li>
	<li>Fix an issue where editable area didn’t spread to the full width after changing text orientation when content is empty.</li>
	<li>Fix an issue where matched brackets in unfocused split editors were highlighted without the need while editing one of split editors.</li>
	<li>Improve general stability.</li>
</ul>
</section>
</article>



<article>
<header>
	<h1>CotEditor 3.0.0</h1>
	<p>release: <time>2016-10-04</time></p>
</header>


<section>
<h2>New Features</h2>

<ul>
	<li>Support window tabbing on macOS Sierra:
	<ul>
		<li>Add “New Tab” action to File menu.</li>
		<li>Sync sidebar visibility among tabs in a window.</li>
	</ul></li>
	<li>Display recent used syntax styles at the top of the toolbar syntax style popup list.</li>
	<li>Add individual “Block Comment”, “Inline Comment” and “Uncomment” actions in Text menu unlike the “Comment Selection” action changes its behavior intelligently.</li>
	<li>Add Italian localization (thanks to Agostino Maiello!).</li>
</ul>
</section>


<section>
<h2>Improvements</h2>

<ul>
	<li>Support <strong>macOS 10.12 Sierra</strong> and drop support for <strong>OS X 10.8 Mountain Lion</strong> and <strong>10.9 Mavericks</strong>.</li>
	<li>Migrate all source code from Objective-C to Swift.</li>
	<li>Update application icon.</li>
	<li>Update find panel search algorithm:
	<ul>
		<li>Change the regular expression engine from Onigmo to the ICU library.
		<ul>
			<li>From this, the reference symbol of matches is changed from <code>\1</code> style to <code>$1</code>.</li>
		</ul></li>
		<li>Update line-up of the advanced search options.</li>
	</ul></li>
	<li>Enable Autosave and Versions by default.</li>
	<li>Inserting single surrogate character is no more valid.</li>
	<li>Update toolbar.</li>
	<li>Update preferences icons.</li>
	<li>Exclude file extension from the initial selection in the document save panel.</li>
	<li>Update key binding setting format.
	<ul>
		<li>Not compatible with previous key bindings setting. Please customize again in the preferences window.</li>
	</ul></li>
	<li>Auto-sync Script menu with script folder.
	<ul>
		<li>Now, you don’t need anymore to update script menu after script folder modification.</li>
	</ul></li>
	<li>New acknowledgments window.</li>
	<li>Update “Swift” syntax style to Swift 3.0.</li>
	<li>Update “Coffee Script” syntax style for the block regular expression.</li>
	<li>Improve syntax highlighting algorithm with symbols.</li>
	<li>New “Go To Line” panel.</li>
	<li>Display “Not Found” in the find string field in the find panel also when “Find All” failed.</li>
	<li>Remove the following less important text actions:
	<ul>
		<li>Insert Encoding Name with “charset=”</li>
		<li>Insert Encoding Name with “encoding=”</li>
	</ul></li>
	<li>Remove the following less important toolbar items:
	<ul>
		<li>Show / Hide Navigation Bar</li>
		<li>Show / Hide Line Numbers</li>
		<li>Show / Hide Status Bar</li>
	</ul></li>
	<li>Remove the feature that changes the line height of current document from the “Format” menu.
	<ul>
		<li>From this, <code>line spacing</code> property on AppleScript is also deprecated.</li>
	</ul></li>
	<li>Remove “Not writable” alert which displayed on file opening.</li>
	<li>Remove “Set as Default” button in the editor opacity panel.</li>
	<li>Change specification not to treat full-width spaces as indent.</li>
	<li>Add help buttons to syntax style editor.</li>
	<li>Make text font, theme and tab width restorable from the last session.</li>
	<li>Make indent deletion more naturally.</li>
	<li>Remove byte count display in document inspector.</li>
	<li>Display also an accurate file size in document inspector.</li>
	<li>Display dialogs for changing file encoding as a document-modal sheet.</li>
	<li>Move scripting manual into help contents.</li>
	<li>Make window size setting window translucent.</li>
	<li>Avoid expanding status bar into side inspector.</li>
	<li>Improve line height calculation.</li>
	<li>Keep visible area after toggling text-wrapping.</li>
	<li>Improve scrolling with line number view drag.</li>
	<li>Better syntax highlighting while editing.</li>
	<li>Enable activate “Show Invisibles” action even if all of the invisible characters were set as not shown when the document was opened.</li>
	<li>Update build environment to macOS Sierra + Xcode 8 (SDK macOS 10.12).</li>
</ul>
</section>


<section>
<h2>Fixes</h2>

<ul>
	<li>Fix an issue find string is not shared with other applications after quitting CotEditor.</li>
	<li>Fix an issue where some of script APIs returned always string with LF line endings.</li>
	<li>Fix an issue where page guide remained after toggling page guide visibility.</li>
	<li>Address an issue with drawing area of zoomed character view in character inspector popover.</li>
</ul>
</section>
</article>



<article>
<header>
	<h1>CotEditor 2.5.7</h1>
	<p>release: <time>2016-08-22</time></p>
</header>


<section>
<h2>Fixes</h2>

<ul>
	<li>Fix German localization (Thanks to J-rg!).</li>
	<li>Fix “Markdown” and “Verilog” syntax styles.</li>
	<li>Fix update range of syntax highlight while editing.</li>
	<li>Fix key binding setting error message.</li>
	<li>Fix an issue where syntax validation result view was editable.</li>
	<li>Address an issue where editor’s drawing area could become wrong after scaling font size by vertical text.</li>
</ul>
</section>
</article>



<article>
<header>
	<h1>CotEditor 2.5.6</h1>
	<p>release: <time>2016-06-16</time></p>
</header>


<section>
<h2>New Features</h2>

<ul>
	<li>Add newly rewritten syntax styles for “C” and “C++”.
	<ul>
		<li>From this change, previous “C, C++, Objective-C” syntax style is deleted.</li>
	</ul></li>
	<li>Add syntax styles for “MATLAB” and “Verilog”.</li>
</ul>
</section>


<section>
<h2>Improvements</h2>

<ul>
	<li>Update “Markdown” syntax style:
	<ul>
		<li>Support strikethrough with <code>~~</code> that is defined in the GitHub flavored Markdown.</li>
		<li>Support emphasis with triple <code>*</code> and <code>_</code>.</li>
	</ul></li>
	<li>Focus back on the find panel after performing “Find All”, “Replace All” and “Highlight.”</li>
	<li>Change to use the body text color for line numbers on printing that was previously always black.</li>
	<li>Improve scroll behavior with arrow keys.</li>
	<li>Improve compatibility with macOS Sierra beta.</li>
	<li>And some other trivial improvements.</li>
</ul>
</section>


<section>
<h2>Fixes</h2>

<ul>
	<li>Fix document counting as followings:
	<ul>
		<li>“Char Count” counts composite characters as well as CR/LF as single characters and omits counting line endings if “Count each line ending as one character” option is off.</li>
		<li>“Length” counts bytes in UTF-16 literally and always counts line endings even if “Count each line ending as one character” option is off.</li>
		<li>“Location” and “Column” count characters just like “Char Count”.</li>
	</ul></li>
	<li>Fix an issue where the selected marks of line height / tab width in the Format menu disappeared.</li>
	<li>Fix an issue where unselected last line number could be highlighted if the text orientation is vertical.</li>
	<li>Fix an issue where invisible characters were drawn off to the side if the text orientation is vertical.</li>
	<li>Fix an issue where documents were marked as “Edited” just after document duplication if line ending is not the default one.</li>
	<li>Fix an issue where detected indent style was applied not only on file opening but also every time when file reverted.</li>
	<li>Fix an issue where “Find All” result view did not open on OS X Mountain Lion.</li>
	<li>Fix an issue where incompatible character markup could break if undo/redo lossy encoding change continuously.</li>
	<li>Fix an issue where key bindings of some submenu containers were customizable.</li>
	<li>Fix an issue where tab width could be set as <code>0</code>.</li>
	<li>Fix an issue where tab width changing via AppleScript changes only the tab width in the focused editor rather than all split editors.</li>
	<li>Fix an issue where byte length display did not update after changing file encoding.</li>
</ul>
</section>
</article>



<article>
<header>
	<h1>CotEditor 2.5.5</h1>
	<p>release: <time>2016-05-23</time></p>
</header>


<section>
<h2>New Features</h2>

<ul>
	<li>Add syntax style for “Git”.</li>
</ul>
</section>


<section>
<h2>Improvements</h2>

<ul>
	<li>Update “Julia” and “Swift” syntax styles.</li>
	<li>Apply the change of line height/tab width to all split editors so that split editors not focused also can layout text correctly after the change.</li>
	<li>Optimize text rendering performance a bit.</li>
</ul>
</section>


<section>
<h2>Fixes</h2>

<ul>
	<li>Fix an issue where editor area was not focused when document opens.</li>
	<li>Fix an issue where width of tab character could be wrong with specific fonts.</li>
	<li>Fix an issue where selection highlight remained between lines under specific conditions.</li>
	<li>Fix an issue where the current line highlight didn’t update under the specific condition.</li>
	<li>Fix an issue where unwanted dirt was drawn if use the Google Japanese Input.</li>
	<li>Fix an issue where file path display in inspector was not updated when document file is moved.</li>
	<li>Fix an issue where wrong data were displayed in document inspector when a window of an unsaved document is resumed.</li>
	<li>Fix an issue where hanging indent was applied when document style is changed even it is turned off.</li>
	<li>Fix an issue where custom syntax style/theme couldn’t be removed from the style list if the definition file is already deleted.</li>
	<li>Fix an issue where “Copy as Rich Text” was enabled even if no text is selected.</li>
	<li>Fix an issue where URL links were removed when editor is split.</li>
	<li>Fix an issue where line height broke if font whose editor is split is changed via font panel.</li>
	<li>Fix an issue where the first insertion was registered to the undo history on opening document with the selection in another application via Services.</li>
	<li>Fix an issue where the key binding for “Re-Color All” was forced to reset to the default <code>⌥⌘R</code> if syntax style list is updated.</li>
</ul>
</section>
</article>



<article>
<header>
	<h1>CotEditor 2.5.4</h1>
	<p>release: <time>2016-05-13</time></p>
</header>


<section>
<h2>Fixes</h2>

<ul>
	<li>Fix an issue where the application didn’t work on Mavericks and earlier.</li>
	<li>Fix an issue where syntax was occasionally parsed twice on window restoration.</li>
</ul>
</section>
</article>



<article>
<header>
	<h1>CotEditor 2.5.3</h1>
	<p>release: <time>2016-05-12</time></p>
</header>


<section>
<h2>New Features</h2>

<ul>
	<li>Add new normalization form “Modified NFD” (unofficial normalization form adopted by HFS+) to the Unicode normalization action in Text menu (Thanks to DoraTeX!).</li>
</ul>
</section>


<section>
<h2>Improvements</h2>

<ul>
	<li>Improve line-height handling with composite font:
	<ul>
		<li>Remove “Fix line height with composite font” option, and now, the height of lines is always uniform.</li>
		<li>Update line-height calculation to fix that the line height by “Fix line height with composite font” option was a bit higher than actual line height of the used font.<ul>
			<li>From this change, the line height will get reduced than the previous versions. Please reset the line-height to your favorite number on the Appearance pane in the preferences.</li>
		</ul></li>
		<li>Improve line-height calculation.</li>
	</ul></li>
	<li>Optimize performance to apply syntax highlight to document significantly.</li>
	<li>Now, the setting changes of status bar, appearance, tab and invisible chars are applied to documents immediately.</li>
	<li>Update “INI” syntax style.</li>
	<li>Remove spelling auto correction option.</li>
	<li>Remove “Delay coloring” option.</li>
	<li>Enable move between input fields in syntax style editor with Tab key.</li>
	<li>Apply font-face to font fields in preferences.</li>
	<li>Apply document line height on “Copy with Style”.</li>
	<li>Reflect the state of “Increase contrast” option in system Accessibility setting to custom UI.</li>
	<li>Adjust preferences layout.</li>
</ul>
</section>


<section>
<h2>Fixes</h2>

<ul>
	<li>Fix an issue where word-wrap broke mid-word when a line is indented.</li>
	<li>Fix an issue where hanging indent reset if font is changed.</li>
	<li>Fix an issue where some highlight definitions in Comments, Strings or Characters types were ignored.</li>
	<li>Fix an issue where syntax was always highlighted even if syntax highlight is disabled.</li>
	<li>Fix an issue where the application crashed if empty character is input from the Unicode hex panel.</li>
	<li>Fix an issue where syntax highlight was rarely not updated when style definition is modified.</li>
	<li>Fix line numbers position when text scaled.</li>
</ul>
</section>
</article>



<article>
<header>
	<h1>CotEditor 2.5.2</h1>
	<p>release: <time>2016-05-04</time></p>
</header>


<section>
<h2>Fixes</h2>

<ul>
	<li>Fix an issue where invisible characters could not be hide.</li>
	<li>Fix an issue where the application could crash if the “Replace All” button was clicked continuous.</li>
	<li>Fix an issue where the application crashed on closing default window size setting window.</li>
	<li>Fix line-wrapping behavior when the line contains a long unbreakable word.</li>
</ul>
</section>
</article>



<article>
<header>
	<h1>CotEditor 2.5.1</h1>
	<p>release: <time>2016-04-25</time></p>
</header>


<section>
<h2>Improvements</h2>

<ul>
	<li>Change underline style of outline items.</li>
	<li>Update “JavaScript” syntax style:
	<ul>
		<li>Improve outline definitions to support the class syntax sugar introduced in ECMAScript 6.</li>
		<li>Better coloring for “get” and “set”.</li>
	</ul></li>
</ul>
</section>


<section>
<h2>Fixes</h2>

<ul>
	<li>Fix an issue where the application could crash on opening empty file.</li>
	<li>Fix an issue where <code>cot</code> command could fail creating new empty file.</li>
	<li>Fix an issue where selected line numbers were not drawn in bold font.</li>
</ul>
</section>
</article>



<article>
<header>
	<h1>CotEditor 2.5.0</h1>
	<p>release: <time>2016-04-23</time></p>
</header>


<section>
<h2>New Features</h2>

<ul>
	<li>Add independent “Unicode (UTF-8) with BOM” encoding to encoding list.
	<ul>
		<li>Respect the existence of the UTF-8 BOM in opened files.</li>
		<li>Enable switching the document encoding between with and without BOM from the toolbar popup button and the “Format” menu.
		<ul>
			<li>The “Unicode (UTF-8) with BOM” item will be automatically added to just after the normal “Unicode (UTF-8)”.</li>
		</ul></li>
	</ul></li>
	<li>Now, the execute permission can be given to the file to save from the save panel.</li>
	<li>Add spelling auto correction option (in “Edit” pane).</li>
	<li>Add a new theme “Lakritz”.</li>
</ul>

</section>


<section>
<h2>Improvements</h2>

<ul>
	<li>Update <code>cot</code> command-line tool:
	<ul>
		<li>Create a new file if a non-existent file path is passed in with <code>--new</code> option.</li>
	</ul></li>
	<li>Revert “Highlight” and “Unhighlight” actions in “Find” menu.</li>
	<li>Improve font-size changing behavior:
	<ul>
		<li>Smoother pinch-zoom.</li>
		<li>Now font-size change applies only to the focused editor.</li>
		<li>Enable pinch-zoom to make font smaller than default font size.</li>
		<li>Font size changing doesn’t affect the actual font anymore but just scale characters visibly.</li>
		<li>Fix an issue where font-size changing could remove hanging indent.</li>
		<li>Fix an issue where layout of split editors will be broken if the font of one of the other split editors is changed.</li>
	</ul></li>
	<li>Separate the “Enable smart quotes and dashes” into “Enable smart quotes” and “Enable smart dashes” (in “Edit” pane).</li>
	<li>Apply the following text actions to the whole document if no text is selected:
	<ul>
		<li>Indentation &gt; Convert Indentation to Tab / Spaces</li>
		<li>Lines &gt; Sort</li>
		<li>Lines &gt; Reverse</li>
		<li>Lines &gt; Delete Duplicates</li>
	</ul></li>
	<li>Optimize document opening performance with large file.</li>
	<li>Add “Copy as Rich Text” action to the contextual menu.</li>
	<li>Improve recovering status of unsaved documents on window resume.</li>
	<li>Improve line number view drawing with selection on vertical text mode.</li>
	<li>Improve invisibles drawing:
	<ul>
		<li>Optimize drawing performance (ca. 2x).</li>
		<li>Better drawing if anti-aliasing is off.</li>
	</ul></li>
	<li>Display the following dialogs as a document-modal sheet:
	<ul>
		<li>The dialog asking encoding compatibility on saving.</li>
		<li>The print progress panel</li>
	</ul></li>
	<li>Avoid registering indentation conversion action to the undo history if no text was changed.</li>
	<li>Better error message on file opening.</li>
	<li>Suppress trimming whitespace at the editing point on auto-saving when “Trim trailing whitespace on save” is on.</li>
	<li>Tweak some label text in preferences.</li>
</ul>
</section>


<section>
<h2>Fixes</h2>

<ul>
	<li>Fix an issue where printing area could be cropped.</li>
	<li>Fix an issue where the background of navigation/status bars were not drawn under a specific condition.</li>
	<li>Fix an issue where the numbers in the line number view could be drawn in a wrong place if the editor is vertical text mode and unwrapped.</li>
	<li>Fix an issue where document could not be drawn until the end of the file on legacy OS if the file contains control characters.</li>
	<li>Fix an issue on Mavericks and earlier where the application hung up if tried to print line numbers by vertical text layout on printing.</li>
	<li>Fix an issue where line numbers could be drawn at a bit shifted position or even cropped on printing.</li>
	<li>Fix XML document icon.</li>
	<li>Fix some unlocalized text.</li>
</ul>
</section>
</article>



<article>
<header>
	<h1>CotEditor 2.4.4</h1>
	<p>release: <time>2016-03-16</time></p>
</header>


<section>
<h2>New Features</h2>

<ul>
	<li>Add “Trim Trailing Whitespace” action to “Text” menu.</li>
	<li>Add option to trim trailing whitespace automatically on save (in “General” pane).</li>
</ul>
</section>


<section>
<h2>Improvements</h2>

<ul>
	<li>Reimplement highlighting found string groups with different colors.</li>
	<li>Update BibTeX syntax style:
	<ul>
		<li>Add “.bibtex” extension.</li>
		<li>Add some field names.</li>
	</ul></li>
	<li>Update Python syntax style:
	<ul>
		<li>Remove a duplicated term.</li>
	</ul></li>
	<li>Now, the change of the page guide column option is applied to opened documents immediately.</li>
	<li>Tweak text in preferences.</li>
	<li>Update help contents.</li>
	<li><span class="label">non-AppStore ver.</span>: Update Sparkle framework to version 1.14.0.</li>
</ul>
</section>


<section>
<h2>Fixes</h2>

<ul>
	<li>Fix an issue where “Delimit by whitespace” option on text find didn’t work.</li>
	<li>Fix an issue where some document file information displayed wrong after saving.</li>
	<li>Fix an issue where line number view could count wrong if wrapped.</li>
	<li>Fix an issue where printing color theme couldn’t be changed to “Black and White” on print panel.</li>
	<li>Fix an issue where print preview collapsed if paper size is changed on print panel.</li>
	<li>Fix an issue where “ignore case” option in syntax style definition didn’t actually ignore case.</li>
	<li>Fix an issue where the current file extension was omitted from new suggested file name on “Save As…” operation.</li>
	<li>Fix some typos in German localization. (Thanks to Chris Eidhof!)</li>
</ul>
</section>
</article>



<article>
<header>
	<h1>CotEditor 2.4.3</h1>
	<p>release: <time>2016-03-02</time></p>
</header>


<section>
<h2>Improvements</h2>

<ul>
	<li>Turn regular expression option off automatically by using selected text for search.</li>
	<li>Update <code>cot</code> command-line tool:
	<ul>
		<li>Add <code>--wait</code> (<code>-w</code>) option to wait until a newly opened window closes.</li>
		<li>Optimize command performance.</li>
		<li>Fix an issue where command cannot open file whose path includes non-ascii character.</li>
		<li>Fix an issue where <code>--line</code> option didn’t work under specific environments.</li>
		<li>Fix an issue where <code>--line</code> and <code>--column</code> options didn’t move cursor to the desired location if file has blank lines at the end.</li>
	</ul></li>
	<li>Now, the change of “link URL” option is applied to opened documents immediately.</li>
</ul>
</section>


<section>
<h2>Fixes</h2>

<ul>
	<li>Fix an issue where documents were marked as “Edited” just after opening file if “link URL” option is enabled.</li>
	<li>Fix an issue where URL link was not applied to pasted text.</li>
	<li>Fix an issue where find-all highlight wasn’t removed if find panel is closed before closing find result view.</li>
	<li>Fix an issue where toggling invisible visibility didn’t work correctly.</li>
	<li>Fix an issue where the cursor located at the end of document after file opening.</li>
	<li>Fix an issue where thousands separators weren’t inserted to document information under specific environments.</li>
	<li>Address an issue where paste was rarely failed under specific environments.</li>
</ul>
</section>
</article>



<article>
<header>
	<h1>CotEditor 2.4.2</h1>
	<p>release: <time>2016-02-13</time></p>
</header>


<section>
<h2>Fixes</h2>

<ul>
	<li>Fix an issue on CotEditor 2.4.2 where document window couldn’t be opened on Mountain Lion.</li>
</ul>
</section>
</article>



<article>
<header>
	<h1>CotEditor 2.4.1</h1>
	<p>release: <time>2016-02-12</time></p>
</header>


<section>
<h2>Improvements</h2>

<ul>
	<li>Update JSON syntax style:<ul>
		<li>Fix float number highlight.</li>
	</ul></li>
	<li>Avoid displaying <code>NULL</code> on the status bar until the first calculation is finished.</li>
</ul>
</section>


<section>
<h2>Fixes</h2>

<ul>
	<li>Fix an issue where the text finder’s “ignore case” option was ignored on CotEditor 2.4.0.</li>
	<li>Fix an issue where the current line number display was wrong if the cursor is in the last empty line.</li>
</ul>
</section>
</article>



<article>
<header>
	<h1>CotEditor 2.4.0</h1>
	<p>release: <time>2016-02-09</time></p>
</header>


<section>
<h2>New Features</h2>

<ul>
	<li>New option balancing brackets and quotes (in “Edit” pane).</li>
	<li>New option making URL in document clickable link (in “General” pane).</li>
	<li>On El Capitan, hidden file visibility can be toggled via checkbox in the document open panel.</li>
	<li>Add the following encodings to the encoding list:
	<ul>
		<li>Arabic (ISO 8859-6)</li>
		<li>Hebrew (ISO 8859-8)</li>
		<li>Nordic (ISO Latin 6)</li>
		<li>Baltic (ISO Latin 7)</li>
		<li>Celtic (ISO Latin 8)</li>
		<li>Western (ISO Latin 9)</li>
		<li>Romanian (ISO Latin 10)</li>
	</ul></li>
</ul>
</section>


<section>
<h2>Improvements</h2>

<ul>
	<li>Improve text finder:
	<ul>
		<li>Now, “Find All” action also highlights all matched strings in the editor, and thereby “Highlight” action is removed.</li>
		<li>Change advanced find option setting from popup menu to popover.</li>
		<li>On Yosemite and later, a visual feedback is shown when the search wrapped.</li>
		<li>Keep selected range after “Replace All” with in-selection option.</li>
		<li>Display a total number of found in find panel on simple find actions.</li>
		<li>Now, “Find All” and “Replace All” actions are able to process multiple selections.</li>
		<li>Add Python syntax to the regular expression syntax options.</li>
		<li>Revert “Use selection for Replace” action to allow using an empty string.</li>
		<li>Update layout and style.</li>
	</ul></li>
	<li><code>cot</code> command now opens symbolic link target rather than the link itself.</li>
	<li>On El Capitan, make option control of the document open panel visible.</li>
	<li>Improve syntax highlighting for quoted strings and comment.</li>
	<li>Display alert if file to open seems to be a kind of a media (binary) file.</li>
	<li>Improve file encoding detection.</li>
	<li>Update default priority order of encoding detection.</li>
	<li>Improve character compatibility check.</li>
	<li>Better error message on file opening.</li>
	<li>Increase the number of significant digits in file size display.</li>
	<li>Update Shell Script syntax style:
	<ul>
		<li>Fix variable highlight with <code>_</code>.</li>
	</ul></li>
	<li>Take a safety measure for in case the key binding setting file is corrupt.</li>
	<li>Truncate outline label in the navigation bar by appending ellipsis if it overflows.</li>
	<li>Move some options position within “General” pane and “Edit” pane in the preferences window.</li>
	<li>Rename the main text input area in window from “View” to “Editor”.</li>
</ul>
</section>


<section>
<h2>Fixes</h2>

<ul>
	<li>Fix cursor location after moving lines with empty selection.</li>
	<li>Fix line-wrapping behavior when the line contains a long unbreakable word.</li>
	<li>Fix an issue where the application crashed by an invalid find regular expression option combination.</li>
	<li>Fix an issue where the application could crash just after starting dictation.</li>
	<li>Fix an issue where key binding setting could fail.</li>
	<li>Fix an issue where the scroll bar style didn’t change to light color on dark background theme.</li>
	<li>Fix an issue where the character inspector didn’t show up on Mavericks and earlier.</li>
	<li>Fix an issue where split orientation setting wasn’t applied.</li>
	<li>Fix an issue where “Jump to Selection” action didn’t jump to selection in editor if another text box is focused.</li>
	<li>Fix an issue where some table cells didn’t change their text color when selected.</li>
	<li>Fix tiny memory leaks.</li>
</ul>
</section>
</article>



<article>
<header>
	<h1>CotEditor 2.3.4</h1>
	<p>release: <time>2016-01-13</time></p>
</header>


<section>
<h2>Improvements</h2>

<ul>
	<li>Improve line numbers view for multiple selections.</li>
	<li>Now, “Select Line” action works with multiple selections.</li>
	<li>Close character inspector when text selection was changed.</li>
	<li>Reproduce previous selection by undoing line actions.</li>
	<li>Improve syntax highlighting performance.</li>
</ul>
</section>


<section>
<h2>Fixes</h2>

<ul>
	<li>Fix an issue where comment-out action didn’t work on CotEditor 2.3.3.</li>
	<li>Fix an issue where window title bar was dyed in the editor’s background color on El Capitan.</li>
	<li>Fix an issue where text selection after move multiple lines was broken.</li>
	<li>Fix an issue where <code>^</code> or <code>$</code> anchors in the regular expression via AppleScript didn’t work with document that has non-LF line endings.</li>
	<li>Fix an issue where syntax highlighting indicator became occasionally unclosable under the specific condition on document opening.</li>
</ul>
</section>
</article>



<article>
<header>
	<h1>CotEditor 2.3.3</h1>
	<p>release: <time>2016-01-09</time></p>
</header>


<section>
<h2>New Features</h2>

<ul>
	<li>Add “Share” menu to File menu.</li>
</ul>
</section>


<section>
<h2>Improvements</h2>

<ul>
	<li>Now, you can force-disable window restoration from the last session if you hold Shift key while launch.</li>
	<li>Improve “Input Character in Unicode Hex” panel:
	<ul>
		<li>Display proposed character info.</li>
		<li>Allow also taking a 1 to 3 digits point code.</li>
		<li>Avoid auto-closing panel after entering character.</li>
	</ul></li>
	<li>Improve character inspector:
	<ul>
		<li>Display more comprehensible name for control characters (e.g. <code>&lt;control-0000&gt;</code> to <code>NULL</code>).</li>
		<li>Display an alternate visible symbol in the zoomed character area for C0 control characters.</li>
	</ul></li>
	<li>Improve installed syntax style list in preferences:
	<ul>
		<li>Add dot mark to style names in the list to represent the state if the style is customized.</li>
		<li>Enable restoring modified syntax style directly from the list without opening the style editor.</li>
	</ul></li>
	<li>Now, the current line number is drawn in bold font, and always drawn in vertical text mode.</li>
	<li>Select whole text wrapped with quotation marks by double-clicking one of the quotation marks if it is already syntax-highlighted.</li>
	<li>Keep text selection after inserting color code from the color code panel.</li>
	<li>Add “description” field also to outline setting in syntax style editor.
	<ul>
		<li>From this, update most of bundled syntax styles.</li>
	</ul></li>
	<li>Add jump to URL button to the style info in the syntax style editor.</li>
	<li>Improve drawing of “Other” invisible characters.</li>
	<li>Improve behavior on Replace/Replace All actions.</li>
	<li>Improve text encoding detection to redress the tendency: a binary file was interpreted as ISO-2022-JP.</li>
	<li>Revert style of popup menus in toolbar on Mavericks and earlier.</li>
	<li>Update line number font.</li>
	<li>Update default fonts.</li>
	<li>Tweak preferences layout.</li>
	<li>Tweak Chinese localization.</li>
	<li>Improve general stability.</li>
</ul>
</section>


<section>
<h2>Fixes</h2>

<ul>
	<li>Fix an issue where the application tended to crash by trying opening binary file.</li>
	<li>Fix an issue where line breaks between paths of dropped files were missing.</li>
	<li>Fix an issue where the application crashed when a single character that is a part of surrogate pair is inspected.</li>
	<li>Fix an issue where snippet key bindings could not be customized on Mavericks and earlier.</li>
	<li>Fix an issue where syntax highlight was not updated after reinterpreting encoding.</li>
	<li>Fix an issue where panels could lose target document.</li>
	<li>Fix layout of character popup on Mavericks and earlier.</li>
	<li>Fix an issue where “Recolor All” action was always enabled even if syntax style is “None.”</li>
</ul>
</section>
</article>



<article>
<header>
	<h1>CotEditor 2.3.2</h1>
	<p>release: <time>2015-12-19</time></p>
</header>


<section>
<h2>New Features</h2>

<ul>
	<li>Add “Convert Indentation to Spaces/Tabs” actions to Text &gt; Indentation menu.</li>
	<li>Add syntax styles for “METAFONT” (Thanks to M.Daimon!), “AWK”, “Git Config” and “Git Ignore”.</li>
</ul>
</section>


<section>
<h2>Improvements</h2>

<ul>
	<li>Improve character inspector:
	<ul>
		<li>Display also Unicode block if selected letter consists of one character.</li>
		<li>Display Unicode names of each character if selected letter consist of multiple characters.</li>
		<li>Fix drawing area of zoomed character view.</li>
		<li>Fix some other trivial issues.</li>
	</ul></li>
	<li>Add option to suppress “not writable document” alert.</li>
	<li>Improve text selection by clicking line numbers view.</li>
	<li>Tweak style of popup menus in toolbar.</li>
	<li>Improve text encoding detection for UTF-32.</li>
	<li>Add “description” field that doesn’t affect to highlighting but for commenting for each term to the syntax style and syntax style editor.</li>
	<li>Add Swipe to Delete action on El Capitan to tables in syntax style editor.</li>
	<li>Update Python syntax style:
	<ul>
		<li>Add several commands and variables that are in <code>__foo__</code> form.</li>
		<li>Add <code>pyi</code> extension.</li>
	</ul></li>
	<li>Update Perl syntax style:
	<ul>
		<li>Add some terms.</li>
	</ul></li>
	<li>Update PHP syntax style:
	<ul>
		<li>Add terms added on PHP 5.6.</li>
		<li>Highlight uppercase <code>TRUE</code>, <code>FALSE</code>, <code>AND</code> and <code>OR</code>.</li>
	</ul></li>
	<li>Update Haskell syntax style:
	<ul>
		<li>Add some keywords.</li>
	</ul></li>
	<li>Update DTD, Markdown, reStructuredText and Textile syntax styles to move comments to the description field.</li>
</ul>
</section>


<section>
<h2>Fixes</h2>

<ul>
	<li>Fix an issue where text view drawing was distorted while resizing window.</li>
	<li>Fix an issue where line endings of a document that has a line ending character at the beginning of the file cannot be interpreted its line ending type correctly.</li>
	<li>Fix an issue where character inspector returned always <code>U+000A</code> (LF) for line ending even the actual line ending of the document is not LF.</li>
	<li>Fix character count with a single regional indicator symbol.</li>
	<li>Fix wrong undo action name on encoding conversion via script.</li>
</ul>
</section>
</article>



<article>
<header>
	<h1>CotEditor 2.3.1</h1>
	<p>release: <time>2015-11-14</time></p>
</header>


<section>
<h2>New Features</h2>

<ul>
	<li>Add “Duplicate Line” action to Text &gt; Lines menu.</li>
</ul>
</section>


<section>
<h2>Improvements</h2>

<ul>
	<li>Update Python syntax style:<ul>
		<li>Add terms added in Python 3.5.</li>
	</ul></li>
	<li>Update R syntax style:<ul>
		<li>Fix boolean values were not highlighted correctly.</li>
	</ul></li>
	<li>Update Shell Script syntax style:<ul>
		<li>Add “command” to extension list.</li>
	</ul></li>
</ul>
</section>


<section>
<h2>Fixes</h2>

<ul>
	<li>Fix an issue where some type of script file cannot be opened because of “unidentified developer” alert even it was made on CotEditor.</li>
	<li>Fix an issue where unwanted completion list was displayed by auto-completion when after typing a symbol character.</li>
	<li>Fix an issue where the application could crash if the width of line number view will change.</li>
</ul>
</section>
</article>



<article>
<header>
	<h1>CotEditor 2.3.0</h1>
	<p>release: <time>2015-11-07</time></p>
</header>


<section>
<h2>New Features</h2>

<ul>
	<li>Introduce Auto Save and Versions as an option (in General pane).</li>
	<li>Add new actions handling selected lines to the new Text menu &gt; Lines.
		<ul>
		<li>They are also added to the AppleScript terms.</li>
	</ul></li>
	<li>Add “Copy as Rich Text” action to the Edit menu.</li>
	<li>Detect indent style on file opening and set tab expand automatically.</li>
	<li>Add “Spell Check” button to toolbar icon choices.
		<ul>
		<li>Customize toolbar to add it to your toolbar.</li>
	</ul></li>
	<li>Add syntax styles for “D”, “iCalendar” and “Rich Text Format”.</li>
</ul>
</section>


<section>
<h2>Improvements</h2>

<ul>
	<li>Reconstitute main menu.</li>
	<li>Embed key bindings editor to Key Bindings pane.</li>
	<li>Update “Shell Script” syntax style:
		<ul>
		<li>Completely rewrite.</li>
	</ul></li>
	<li>Update “INI” syntax style:<ul>
		<li>Add “url” to extension list.</li>
	</ul></li>
	<li>Update “JavaScript” syntax style:<ul>
		<li>Add “z” to attributes.</li>
	</ul></li>
	<li>Update “R” syntax style:<ul>
		<li>Add “Rscript” to interpreters.</li>
	</ul></li>
	<li>Temporarily hide the “Live Update” checkbox in the find panel since this feature by OgreKit framework has actually not worked correctly in the latest versions.</li>
	<li>Bundle cot command to <code>CotEditor.app/Contents/SharedSupport/bin/</code> again.</li>
	<li>Update Onigmo regular expression engine to 5.15.0.</li>
</ul>
</section>


<section>
<h2>Fixes</h2>

<ul>
	<li>Fix an issue where no file path was inserted if file type of the dropped file was not registered to the file drop setting.</li>
	<li>Fix an issue where the application could be launched on unsupported system versions.</li>
	<li>Fix an issue where the baseline of new line invisible characters was wrong if line is empty.</li>
	<li>Fix syntax highlighting issue with multiple lines.</li>
	<li>Fix an issue where text view drawing was distorted while resizing window.</li>
	<li>Fix an issue where the application could crash on window restoration.</li>
	<li>Fix some typos in syntax styles “Julia” and “SQL”.</li>
	<li>Address an issue where syntax highlighted control character was sometimes not colored in the invisible color.</li>
</ul>
</section>
</article>



<article>
<header>
	<h1>CotEditor 2.2.2</h1>
	<p>release: <time>2015-10-19</time></p>
</header>


<section>
<h2>New Features</h2>

<ul>
	<li>Add new normalization form “Modified NFD” (unofficial normalization form adopted by HFS+) to the Unicode normalization action in Utility menu (Thanks to doraTeX!)<ul>
		<li>It is also added to the AppleScript terms.</li>
	</ul></li>
</ul>
</section>


<section>
<h2>Improvements</h2>

<ul>
	<li>Update “JSON” syntax style:<ul>
		<li>Add “geojson” to extension list.</li>
	</ul></li>
</ul>
</section>


<section>
<h2>Fixes</h2>

<ul>
	<li>Fix an issue where the baseline of invisible characters was wrong by some fonts.</li>
	<li>Fix an issue where the application could crash after modifying theme name on El Capitan.</li>
	<li>Fix an issue where submenu disclosure arrows in the menu key binding editor did occasionally disappear.</li>
	<li>Fix timing to update search string to system-wide shared find string.</li>
	<li>Fix an issue under the specific conditions where the migration window showed up every time on launch.</li>
</ul>
</section>
</article>



<article>
<header>
	<h1>CotEditor 2.2.1</h1>
	<p>release: <time>2015-10-04</time></p>
</header>


<section>
<h2>Fixes</h2>

<ul>
	<li>Fix an issue where the application could crash on typing Japanese text if hanging indentation is enabled.</li>
</ul>
</section>
</article>



<article>
<header>
	<h1>CotEditor 2.2.0</h1>
	<p>release: <time>2015-10-03</time></p>
</header>

<p class="important">This version contains some specific changes that may require manual migration by users. See <a href="specification_changes_on_2.2.html">Important changes on CotEditor 2.2</a> for details.</p>


<section>
<h2>New Features</h2>

<ul>
	<li>CotEditor is now <strong>Sandboxed</strong>.</li>
	<li>Hanging indentation that enables inserting extra indent to wrapped lines.
	<ul>
		<li>You can change the behavior in Preferences &gt; Edit.</li>
	</ul></li>
	<li>New setting option for the behavior on document modification by external process (in General pane).</li>
	<li>Share button in toolbar (Customize toolbar to use it).</li>
	<li>Add new themes “Anura” and “Note”.</li>
	<li>Line number view for vertical text orientation.</li>
	<li>Print with vertical text orientation.</li>
	<li>Save text orientation state to the file and restore it when the file is opened.
	<ul>
		<li><strong>for advanced users</strong>: In this feature, CotEditor saves an <i>extended attribute</i> which named <code>com.coteditor.VerticalText</code> to the file <strong>only when</strong> the editor’s text orientation is vertical. You can even disable the feature running the command <code>defaults write com.coteditor.CotEditor savesTextOrientation -bool NO</code> in Terminal.</li>
	</ul></li>
	<li>Add interpreter name list to the syntax style definition to determine syntax style from the shebang in the file content for in case when syntax style cannot be determined from the file name.</li>
	<ul>
		<li>From this change, some of the bundled syntax styles are also updated.</li>
	</ul>
	<li>Add new normalization form “NFKC Casefold” to the Unicode normalization action in the Utility menu. (Thanks to doraTeX!)
	<ul>
		<li>It is also added to the AppleScript terms.</li>
	</ul></li>
	<li>Add <code>encoding:</code> and <code>coding:</code> to the encoding declaration keywords which will be used on encoding auto-detection (interpreting priorities are: <code>charset=</code> &gt; <code>encoding=</code> &gt; <code>@charset</code> &gt; <code>encoding:</code> &gt; <code>coding:</code>).</li>
	<li>Add German localization.</li>
</ul>
</section>


<section>
<h2>Improvements</h2>

<ul>
	<li>Support OS X 10.11 El Capitan.</li>
	<li>Deprecate the feature opening/saving files that user doesn’t have the permission, due to Sandbox requirement.</li>
	<li>Remove bundled <code>cot</code> command-line tool, due to the Mac App Store guidelines.
	<ul>
		<li>To use <code>cot</code> command with CotEditor 2.2.0 and later, download the new command-line tool from <a href="https://coteditor.com/cot">http://coteditor.com/cot</a> and install manually. You cannot use the previous one with CotEditor 2.2.0.</li>
	</ul></li>
	<li>Improve side inspector UI.</li>
	<li>Improve syntax highlighting:
	<ul>
		<li>Optimize general syntax highlighting performance (ca. 1.8x).</li>
		<li>Optimize syntax highlighting on file opening.</li>
		<li>Better coloring parsing while editing.</li>
		<li>Update all split editors while editing.</li>
	</ul></li>
	<li>Move scripts folder location from <code>~/Library/Application Support/CotEditor/ScriptMenu/</code> to <code>~/Library/Application Scripts/com.coteditor.CotEditor/</code> due of the Sandbox requirement.
	<ul>
		<li>Users need to migrate their script to the new folder manually since CotEditor doesn’t have the write permission to the new location.</li>
	</ul></li>
	<li>Improve print document:
	<ul>
		<li>Update header/footer layout to conform to the standard system header/footer design.</li>
		<li>Add page setup options to the print panel.</li>
		<li>Print settings preset can be stored in the print panel.</li>
	</ul></li>
	<li>Improve Color Code Editor:
	<ul>
		<li>Add stylesheet keyword to color code type.</li>
		<li>Add stylesheet keyword color list to editor panel.</li>
		<li>Make editor panel resizable.</li>
	</ul></li>
	<li>Now syntax style is automatically set to “XML” on file opening if no appropriate style can be found but the file content starts with an XML declaration.</li>
	<li>Update “Swift” syntax style:
	<ul>
		<li>Add new terms available in Swift 2.0.</li>
	</ul></li>
	<li>Better file encoding handling on revert action.</li>
	<li>Update word completion list setting in Edit pane in Preferences (The previous setting has been reset).</li>
	<li>Set access-group <code>com.coteditor.CotEditor.edit</code> to CotEditor’s script definition.</li>
	<li>Change behavior to save <code>com.apple.TextEncoding</code> xattr on saving if the file had no content.</li>
	<li>Improve window restoration:
	<ul>
		<li>To restore also the last scroll position and cursor position.</li>
		<li>To restore also the last syntax style mode of unsaved documents.</li>
	</ul></li>
	<li>Support “swipe to delete” for some tables in Preferences on El Capitan.</li>
	<li>Improve contextual menu for theme/syntax style list on preferences.</li>
	<li>Avoid beeping on typing an unmatched <code>&gt;</code> even if <code>&lt;</code><code>&gt;</code> brace highlighting turned on.</li>
	<li>Improve saving error dialog to display more detailed error reason.</li>
	<li>Optimize saving process.</li>
	<li>Adjust highlight color for find panel.</li>
	<li>Tweak message terms.</li>
	<li>Remove sample scripts.<ul>
		<li>You can get them online on <a href="https://coteditor.com/archives">Archives</a> page.</li>
	</ul></li>
	<li>Update documents.</li>
	<li>Update build environment to OS X El Capitan + Xcode 7 (SDK 10.11).</li>
	<li>Change source code license from the GNU General Public License version 2 to the Apache License version 2.0.</li>
	<li><span class="label">non-AppStore ver.</span>: Disable auto-update feature.
	<ul>
		<li>Since the <a href="https://sparkle-project.org" rel="external">Sparkle</a> framework which is a software update framework we use doesn’t support Sandboxed apps yet, the auto-update feature within CotEditor should be once disabled. The new behavior is: a notification window will be shown when a new release is available (as before), then you need to update CotEditor manually getting the new version from our web-site. Or, just migrate to the <a href="https://itunes.apple.com/app/coteditor/id1024640650?ls=1">Mac App Store version</a>.</li>
	</ul></li>
	<li><span class="label">non-AppStore ver.</span>: Add option to check pre-release versions.
	<ul>
		<li>New pre-releases are always subject to the update check no matter the user setting if the current running CotEditor is a pre-release version.</li>
	</ul></li>
	<li><span class="label">non-AppStore ver.</span>: Update Sparkle framework to version 1.11.0.</li>
</ul>
</section>


<section>
<h2>Fixes</h2>

<ul>
	<li>Fix an issue where theme color was occasionally not applied to the preview in the print panel.</li>
	<li>Fix an issue where the application crashed when type a part of surrogate pair character.</li>
	<li>Fix an issue where invisibles which are a surrogate pair occasionally did not display.</li>
	<li>Fix an issue where the full path display in the document inspector did not update after the document file moved.</li>
	<li>Fix an issue where the find panel could not find matched strings when the find string includes CR or CR/LF line endings.</li>
	<li>Fix an issue where warning on Integration pane didn’t disappear even after the problem resolved.</li>
	<li>Fix an issue where the application crashed by clicking header of empty table in syntax editor sheet.</li>
	<li>Fix an issue where line numbers were not drawn completely on OS X 10.8 when scroll bars are set as always shown.</li>
	<li>Fix an issue where the command-line tool could rarely not be installed from Integration pane.</li>
	<li>Fix an issue where the application could crash after when closing multiple split views.</li>
	<li>Fix an issue where the toolbar button state of the text orientation was not updated on window restoration.</li>
	<li>Fix an issue where some ligatured characters were drawn at a wrong position when the line height for composite font is fixed.</li>
	<li>Fix an issue where unwanted invisible character marks were drawn when tab drawing is turned off and other invisibles drawing is turned on.</li>
	<li>Add some missing localized strings in Japanese.</li>
	<li>Improve general stability.</li>
</ul>
</section>

<section>
<h2>Misc.</h2>

<ul>
	<li>First release in the Mac App Store.</li>
	<li>A CotEditor plugin-script for <a href="https://kapeli.com/dash" rel="external" title="Dash for OS X - API Documentation Browser, Snippet Manager - Kapeli">Dash</a> API documentation browser has been released at <a href="https://github.com/coteditor/Dash-CotEditor-Plugin" rel="external" title="Dash CotEditor Plugin - GitHub">Dash CotEditor Plugin/GitHub</a>.</li>
</ul>
</section>
</article>



<article>
<header>
	<h1>CotEditor 2.1.6</h1>
	<p>release: <time>2015-07-17</time></p>
</header>


<section>
<h2>Fixes</h2>

<ul>
	<li>Improve stability on saving (Thanks to zom-san!).</li>
</ul>
</section>
</article>



<article>
<header>
	<h1>CotEditor 2.1.5</h1>
	<p>release: <time>2015-07-14</time></p>
</header>


<section>
<h2>Fixes</h2>

<ul>
	<li>Fix an issue where auto-indent between curly brackets puts some spaces to a wrong place.</li>
</ul>
</section>
</article>



<article>
<header>
	<h1>CotEditor 2.1.4</h1>
	<p>release: <time>2015-07-12</time></p>
</header>


<section>
<h2>New Features</h2>

<ul>
	<li>Importing theme files via drag-and-drop to theme list in preferences.</li>
</ul>
</section>


<section>
<h2>Improvements</h2>

<ul>
	<li>Support displaying skin tone variations of Unicode 8.0 on the character inspector.</li>
	<li>Support Automatic Termination (Now, CotEditor can be terminated automatically if it has no window).</li>
	<li>Display invisible vertical tab (<code>U+000B</code>) with <code>␋</code> symbol if “Show other invisible characters” turns on.</li>
	<li>Add fancy animations to encoding list edit sheet in preferences.</li>
	<li>Add suppression button to the IANA charset name conflict alert.</li>
	<li>Improve word completion with words that exist in the document.</li>
	<li>Modify layout of “General” pane in Preferences.</li>
	<li>Add tooltip hint to controls in the find panel.</li>
	<li>Optimize image resources size.</li>
	<li>Update Sparkle framework to version 1.10.0.</li>
</ul>
</section>


<section>
<h2>Fixes</h2>

<ul>
	<li>Address an issue where the application could hang up on document saving.</li>
	<li>Fix an issue where the autosaving could sometimes be disabled.</li>
	<li>Fix an issue where the layout of the text fields in the find panel could rarely be broken.</li>
	<li>Fix an issue where the auto-update notifier did not recognize a new stable version from specific beta version numbers.</li>
	<li>Fix an issue where some 3rd-party text editors for OS X cannot interpret files which were created by CotEditor.</li>
	<li>Fix an issue where an unwanted alert did show on the first save after reverting back.</li>
	<li>Fix an issue where selection after modifying sort of extension priority in syntax style edit sheet was wrong.</li>
	<li>Fix an issue where “Help” menu item duplicated in the menu bar on the second launch.</li>
	<li>Add some missing Localized strings in simplified Chinese. (Thanks to Wei Wang!)</li>
</ul>
</section>
</article>



<article>
<header>
	<h1>CotEditor 2.1.3</h1>
	<p>release: <time>2015-03-26</time></p>
</header>


<section>
<h2>Improvements</h2>

<ul>
	<li>Revert find panel behavior to select always whole text in find field when the panel is called.</li>
</ul>
</section>


<section>
<h2>Fixes</h2>

<ul>
	<li>Fix line number drawing with large line numbers.</li>
	<li>Fix an issue where the external modification notification did not work.</li>
	<li>Improve general stability.</li>
</ul>
</section>
</article>



<article>
<header>
	<h1>CotEditor 2.1.2</h1>
	<p>release: <time>2015-03-10</time></p>
</header>


<section>
<h2>Improvements</h2>

<ul>
	<li>Change place to create backup files (Now, backup files are always created in <code>~/Library/Autosave Information/</code>).</li>
	<li>Improve find panel:<ul>
		<li>Add scroll bars to the text fields.</li>
		<li>Show invisible characters in text fields.</li>
		<li>Now, “Swap ¥ and \ keys” option is also applied to the fields in the find panel.</li>
		<li>Remove “Escape Character” option for regular expression search.</li>
	</ul></li>
	<li>Add “Cyrillic (Windows)” to the encoding list.</li>
	<li>Optimize launching speed of <code>cot</code> command-line tool.</li>
</ul>
</section>


<section>
<h2>Fixes</h2>

<ul>
	<li>Fix an issue where the application could hang up on saving backup file.</li>
	<li>Fix an issue where unwanted find panel was shown when perform “Use Selection for Find” or “Use Selection for Replace” action.</li>
</ul>
</section>
</article>



<article>
<header>
	<h1>CotEditor 2.1.1</h1>
	<p>release: <time>2015-03-01</time></p>
</header>


<section>
<h2>Fixes</h2>

<ul>
	<li>Fix an issue where octal file permission in the document inspector was wrong.</li>
	<li>Fix an issue where the application could hang up on text editing.</li>
	<li>Improve general stability.</li>
</ul>
</section>
</article>



<article>
<header>
	<h1>CotEditor 2.1.0</h1>
	<p>release: <time>2015-02-19</time></p>
</header>


<section>
<h2>New Features</h2>

<ul>
	<li><code>cot</code> command-line tool.</li>
	<li>Now your documents are automatically backed-up while editing and will be resumed at the next session, even after force quitting.
	<ul>
		<li>This feature doesn’t modify your actual files. You still need to perform “Save” manually to apply changes to your files.</li>
	</ul></li>
	<li>New AppleScript property <code>tab width</code> for document object.</li>
	<li>Now, CotEditor script receives the absolute file path of the frontmost document as an argument if available.</li>
	<li>Add “New CotEditor Document with Selection” and “Open File in CotEditor” Services.</li>
	<li>Add syntax styles for “Erlang” and “Julia”.</li>
</ul>

</section>


<section>
<h2>Improvements</h2>

<ul>
	<li>Drop support for <strong>OS X Lion.</strong></li>
	<li>Migrate document drawer to sidebar style.
	<ul>
		<li>Add “show document inspector” option to preferences.</li>
		<li>Improve document information display.</li>
	</ul></li>
	<li>Introduce brand-new find panel with more organized UI.
	<ul>
		<li>OniGmo is still be using for the regular expression engine as before.</li>
		<li>Settings for find panel has been once reset. You can set them again from the gear button in the find panel.</li>
	</ul></li>
	<li>Enable to change multiple checkboxes in syntax style editor at once.</li>
	<li>Improve to display gear icon in menu bar while executing a script.</li>
	<li>Improve auto-outdent behavior with <code>}</code> input.</li>
	<li>Improve auto-tab-expand behavior with intent that tab characters and spaces are mixed.</li>
	<li>Add hidden “Reveal in Finder” menu item to syntax style action menu in Preferences (visible with <kbd>Option</kbd> key).</li>
	<li>Improve CotEditor Script to apply the result to the document that was frontmost when the script was launched.</li>
	<li>Close Preferences window with <kbd>ESC</kbd> key.</li>
	<li>Character inspector popover becomes detachable (on Yosemite and later).</li>
	<li>Update about Console Panel:
	<ul>
		<li>Rename “Script Error Panel” to “Console Panel.”</li>
		<li>Change toolbar style.</li>
		<li>Beautify output message style.</li>
	</ul></li>
	<li>Prefer using user custom syntax style if the file mapping conflicts with other bundled style.</li>
	<li>Make key bindings for panel windows customizable.</li>
	<li>Change to save <code>com.apple.TextEncoding</code> xattr only if the file already has the encoding xattr or it’s a new document.</li>
	<li>Move removed themes/styles to Trash instead delete them immediately.</li>
	<li>Now, Utility actions perform with multiple selections.</li>
	<li>Avoid showing not-writable alert on Resume again.</li>
	<li>Delay timing to save text key bindings setting.</li>
	<li>Localize document types.</li>
	<li>Improve text rendering with non-opaque view.</li>
	<li>Update “Markdown” syntax style:
		<ul>
		<li>Add horizontal rules to outline menu.</li>
	</ul></li>
	<li>Tweak text view drawing performance.</li>
	<li>Update Sparkle framework to version 1.9.0.</li>
</ul>
</section>


<section>
<h2>Fixes</h2>

<ul>
	<li>Fix an issue that the preferred file encoding for encoding detection could be set wrong after running file open panel.</li>
	<li>Fix an issue that incompatible character markup positions were wrong by CR/LF line endings.</li>
	<li>Fix duplication check in key bindings editor.</li>
	<li>Fix “Restore Defaults” button ability on text key bindings edit sheet.</li>
	<li>Fix possible crashes on input.</li>
	<li>Fix an issue that application could crash after closing split view.</li>
	<li>Fix an issue that application could crash after switching theme in preferences.</li>
	<li>Fix an issue where tab width on printing didn’t reflect user indent setting.</li>
	<li>Fix an issue where tab width didn’t update on font size change.</li>
	<li>Fix an issue where the help button on Edit pane and Format pane didn’t show correct help page.</li>
	<li>Fix an issue that application couldn’t open file that is not Unicode, has more than 4,096 characters and consists only of 2 byte characters.</li>
	<li>Fix an issue that text font could occasionally change after pasting or inputting text from other application.</li>
	<li>Fix an issue that number of selected lines displayed less than actual count if last selected lines are blank.</li>
	<li>Fix an issue that Unicode character insertion was occasionally failed.</li>
	<li>Fix an issue that syntax highlights were removed after performing Unhighlight.</li>
	<li>Fix timing to display sheets on file open.</li>
	<li>Fix an issue that selection of line endings menu and encoding menu in toolbar did not update on undo/redo</li>
	<li>Fix an issue where “Go To” dialog could duplicate and then most of the controls were disabled.</li>
	<li>Fix an issue that checkmark in line height menu was not displayed.</li>
	<li>Fix an issue where some document icons were not applied under the specific environments.</li>
	<li>Fix some missing localizations in simplified Chinese. (Thanks to Wei Wang!)</li>
	<li>Fix an issue that an alert message was not localized.</li>
	<li>And other trivial UI fixes and enhancements.</li>
</ul>
</section>
</article>



<article>
<header>
	<h1>CotEditor 2.0.3</h1>
	<p>release: <time>2014-12-14</time></p>
</header>


<section>
<h2>New Features</h2>

<ul>
	<li>Add Chinese (Simplified) localization. (Thanks to Wei Wang!)</li>
	<li>Add feature to scale font size up by pinch gesture.</li>
</ul>
</section>


<section>
<h2>Improvements</h2>

<ul>
	<li>Add “Traditional Chinese (Big 5 HKSCS)”, “Traditional Chinese (Big 5-E)” and “Traditional Chinese (Big 5)” to encoding list.</li>
	<li>Add “show invisible characters” option to set the visibility of all invisible characters at once.
		<ul>
		<li>From this, invisibles visibility of displayed windows can be toggled even all invisibles are hidden as default.</li>
	</ul></li>
	<li>Now, the popup menus in toolbar can be called directly even on “Text Only” mode without mode change.</li>
	<li>Now, window states will resume from the last session.</li>
	<li>Change default syntax style from “None” to “Plain Text”.</li>
	<li>Improve syntax highlighting performance.</li>
	<li>Remove delay when an AppleScript/JavaScript is run for the first time after application launch.</li>
	<li>Update “CSS” syntax style:
		<ul>
		<li>Add several keywords. (Thanks to Nathan Rutzky!)</li>
	</ul></li>
	<li>Update “JSON” syntax style:
		<ul>
		<li>Improve highlighting performance.</li>
	</ul></li>
	<li>Improve find panel behavior with Spaces.</li>
	<li>Disable rich text in find panel.</li>
</ul>
</section>


<section>
<h2>Fixes</h2>

<ul>
	<li>Fix page guide position and tab width.</li>
	<li>Fix an issue that “Go” button in “Go To” sheet didn’t work by clicking.</li>
	<li>Fix an issue that line endings menu in toolbar whose document had been newly created was always set to “LF”.</li>
	<li>Fix an issue that cancellation of syntax extracting didn’t work immediately under the specific conditions.</li>
	<li>Fix an issue that selecting inside of brackets by double-clicking didn’t work.</li>
	<li>Fix an issue that script execution with large size output could cause application hang up.</li>
	<li>Fix a possible issue that syntax highlighting while text editing could cause application crash.</li>
	<li>Fix an issue that application could hang up when no text font is found.</li>
	<li>Fix an issue that highlights weren’t updated after “Replace All” under Japanese localization.</li>
	<li>Fix an issue that the Auto-Completion feature couldn’t enable from the preferences under Japanese localization.</li>
</ul>
</section>
</article>



<article>
<header>
	<h1>CotEditor 2.0.2</h1>
	<p>release: <time>2014-11-26</time></p>
</header>


<section>
<h2>Fixes</h2>


<ul>
	<li>Fix a critical issue that the application hang up if either file encoding or line endings is shown in status bar.</li>
</ul>
</section>
</article>



<article>
<header>
	<h1>CotEditor 2.0.1</h1>
	<p>release: <time>2014-11-25</time></p>
</header>


<section>
<h2>New Features</h2>

<ul>
	<li>Introduce new AppleScript commands <code>comment out</code> and <code>uncomment</code> for selection object.</li>
	<li>Add “js“ extension to CotEditor script type.
		<ul>
		<li><strong>Hint</strong>: Use <code>#!/usr/bin/osascript -l JavaScript</code> for shebang to run script as Yosemite’s JavaScript for Automation.</li>
	</ul></li>
	<li>Add “Create Bug Report…” action to the Help menu.</li>
	<li>Add syntax style for “BibTeX”.</li>
</ul>
</section>


<section>
<h2>Improvements</h2>

<ul>
	<li>Display an alert if the opening file is larger than 100 MB.</li>
	<li>Change the default value for “Comment always from line head” option to enable.</li>
	<li>Rename labels for line endings.</li>
	<li>Update “Python” syntax style:
	<ul>
		<li>Fix highlighting <code>print</code> command.</li>
	</ul></li>
	<li>Update “Ruby” syntax style:
	<ul>
		<li>Improve highlighting <code>%</code> literals.</li>
	</ul></li>
	<li>Update “R” syntax style:
	<ul>
		<li>Add file name <code>.Rprofile</code> to file mapping.</li>
	</ul></li>
	<li>Update “JavaScript” syntax style:
	<ul>
		<li>Highlight shebang as a comment.</li>
	</ul></li>
	<li>Update documents for scripting with AppleScript.</li>
	<li>Update sample scripts.</li>
	<li>Remove syntax style for “eRuby”.</li>
</ul>
</section>


<section>
<h2>Fixes</h2>

<ul>
	<li>Fix an issue that new documents couldn’t occasionally be saved with an extension that is automatically added from syntax definition.</li>
	<li>Fix an issue that the application could crash after closing split view.</li>
	<li>Fix an issue that some objects couldn’t be handled via JavaScript for Automation on Yosemite.</li>
	<li>Fix an issue that syntax style validator didn’t warn about keywords duplication that were newly added.</li>
	<li>Fix an issue that syntax style mapping conflict tables were always blank.</li>
	<li>Fix an issue that quoted texts and block comments at the end of document weren’t highlighted.</li>
	<li>Fix an issue that text kerning was too narrow with non-antialiasing text (thanks to tsawada2-san).</li>
	<li>Fix an issue that text view scrolls to the opposite side when line number view is dragged.</li>
	<li>Fix an issue that <code>contents</code> property of document property couldn’t be set via AppleScript.</li>
	<li>Fix an issue that word selection didn’t expand correctly under the specific conditions.</li>
	<li>Fix an issue that current line highlight didn’t update after font size change.</li>
	<li>Fix an issue that navigation/status bars are shown for a moment on window creation even they are set as hidden.</li>
	<li>Fix an issue that newly added row in file drop setting occasionally disappear immediately.</li>
	<li>Fix some Japanese localizations.</li>
</ul>
</section>
</article>



<article>
<header>
	<h1>CotEditor 2.0.0</h1>
	<p>release: <time>2014-11-13</time></p>
</header>

<p class="important">This version contains some specific changes that may require manual migration by users. See <a href="specification_changes.html">Important changes on CotEditor 2.0</a> for details.</p>

<section>
<h2>New Features</h2>

<ul>
	<li>Coloring theme feature.</li>
	<li>Comment toggling feature.</li>
	<li>Add “types”, “attributes” and “variables” to syntax highlighting colors.</li>
	<li>Now, syntax style can be determined not only from file extension but also from file name.
		<ul>
		<li>From this, rename “Extensions” in syntax edit sheet to “File Mapping”.</li>
	</ul></li>
	<li>Add metadata fields for syntax styles.</li>
	<li>Append a correspondent extension to the file name on saving.
		<ul>
		<li>The top extension in the extension list in the syntax style definition will be used.</li>
		<li>From this, setting for “Append “txt” on saving” was deprecated.
			<ul>
			<li>If you want to keep using “txt” as default extension, set “Plain Text” syntax style as default style in Preferences &gt; Format.</li>
		</ul></li>
	</ul></li>
	<li>Add “Toggle Text Orientation” icon to toolbar.</li>
	<li>Add option to split views vertically.</li>
	<li>Select lines via clicking/dragging line numbers.</li>
	<li>Add “Select Line” command to “Edit” menu.</li>
	<li>Add syntax styles for “AppleScript”, “C#”, “Go”, “Lisp”, “Lua”, “R”, “Rust”, “Scheme”, “SQL”, “SVG”, “Swift” and “Tcl”,.</li>
	<li>Auto-complete feature (experimental implementation, turned off by default).</li>
</ul>
</section>

<section>
<h2>Improvements</h2>

<ul>
	<li>Support OS X Yosemite.</li>
	<li>Update application icon with Yosemite style.</li>
	<li>Change the bundle identifier from <code>com.aynimac.CotEditor</code> to <code>com.coteditor.CotEditor</code>.</li>
	<li>New default coloring scheme.</li>
	<li>Improve performance drastically:
		<ul>
		<li>Extracting outline list on a background thread.
			<ul>
			<li>From this, non-response time till coloring indicator sheet has been shown reduced drastically.</li>
			<li>Display message for outline extracting in the navigation bar until the first extracting ends.</li>
		</ul></li>
		<li>Perform extracting syntax highlights on a background thread.</li>
		<li>Cache results of syntax highlighting, and use them as long as document is not modified.</li>
		<li>Improve cursor moving and file opening performance when the current line is highlighted.</li>
		<li>Improve invisible chars drawing performance (4x faster).</li>
		<li>Improve line number drawing performance (6x faster).</li>
		<li>Improve text view scrolling on Mountain Lion and later.</li>
		<li>For performance, change range to scan encoding declaration up to 2,000 characters from the head of the document.</li>
	</ul></li>
	<li>Change syntax style file format from plist (XML) to YAML.
		<ul>
		<li>Legacy user styles will be migrated automatically on the first launch of CotEditor 2.0.</li>
		<li>New user syntax style files are stored in <code>~/Library/Application Support/CotEditor/Syntaxes/</code>. The old styles are kept in <code>SyntaxColorings/</code>. Since CotEditor 2.0 doesn’t use them any more, you can delete the directory if you want.</li>
	</ul></li>
	<li>Now, IC (ignore case) can be set even RE (regular expression) is set in syntax style editing.</li>
	<li>Change regular expression engine to extract outline from OniGmo (OgreKit) to ICU (NSRegularExpression).
		<ul>
		<li><strong>Attention!</strong>: You may need to update the outline extracting definitions in your custom syntax styles. See <a href="specification_changes.html">Important changes on CotEditor 2.0</a> for details.</li>
		<li>Remove <code>$&amp;</code> definition that represents whole matched string (Use <code>$0</code> instead).</li>
	</ul></li>
	<li>Change tab width to 4 characters in outline menu.</li>
	<li>Improve coloring indicator:
		<ul>
		<li>Improve to perform cancel button correctly.</li>
		<li>On Mavericks and later, you can work with other documents while coloring dialog is shown.</li>
		<li>Display current task as message in sheet.</li>
		<li>Change not to reset syntax style to “None” when user cancels coloring.</li>
		<li>Change not to remove current coloring when user cancels coloring.</li>
		<li>Cancel with ESC key.</li>
	</ul></li>
	<li>Apply theme color to the line number view.</li>
	<li>On Mountain Lion and later, text view gets no drop-shadow by texts on semi-transparent.</li>
	<li>Define document types for CotEditor in more details and also add document icons for each.</li>
	<li>Scroll line by line with an arrow key.</li>
	<li>Adjust indent automatically on return just after <code>{</code> and <code>}</code> if Auto-Indent is on. (thanks to Naotaka-san).</li>
	<li>Rename “Spelling” menu item to “Spelling and Grammar” in Edit menu, and also add “Substitutions” and “Transformations” items
	<ul>
		<li>From this, remove “Uppercase”, “Lowercase” and “Capitalize” in “Utility” menu.</li>
	</ul></li>
	<li>Update all of bundled syntax styles.</li>
	<li>Update “CSS” syntax style:
		<ul>
		<li>Support CSS level 3.</li>
	</ul></li>
	<li>Update “Perl” syntax style:
		<ul>
		<li>Add some keywords.</li>
		<li>Add <code>=pod</code> and <code>=cut</code> to comment coloring.</li>
		<li>Add “pm” to extensions.</li>
	</ul></li>
	<li>Update “JSON” syntax style:
		<ul>
		<li>Add “cottheme” to extensions.</li>
	</ul></li>
	<li>Update “LaTeX” syntax style:
		<ul>
		<li>Add “cls” and “sty” to extensions.</li>
		<li>Update outline menu style.</li>
	</ul></li>
	<li>Update “YAML” syntax style:
		<ul>
		<li>Support YAML 1.2.</li>
		<li>Improve outline extracting rules.</li>
		<li>Some fixes.</li>
	</ul></li>
	<li>Update “Ruby” syntax style:
		<ul>
		<li>Support % notation.</li>
		<li>Add special variables.</li>
		<li>Improve number literals.</li>
		<li>Support here document.</li>
		<li>and some more fixes.</li>
	</ul></li>
	<li>Update “Java” syntax style:
		<ul>
		<li>Improve number literals.</li>
		<li>Support annotation.</li>
		<li>and some more fixes.</li>
	</ul></li>
	<li>Update “JavaScript” syntax style:
		<ul>
		<li>Completely rewrite.</li>
	</ul></li>
	<li>Update “Haskell” syntax style:
		<ul>
		<li>Improve number literals.</li>
		<li>Add escape chars.</li>
	</ul></li>
	<li>Update “Apache” syntax style:
		<ul>
		<li>Indent outline items.</li>
	</ul></li>
	<li>Separate “DTD” (Document Type Declaration) syntax style from “XML”.
		<ul>
		<li>From this, coloring performance with “XML” syntax style was improved.</li>
	</ul></li>
	<li>Updates about scripting support:
		<ul>
		<li>Migrate AppleScript API definition file to sdef format.</li>
		<li>Rename <code>unicode normalization</code> command to <code>normalize unicode</code>.</li>
		<li>Update internal code for <code>range</code> property of <code>text selection</code> objects.
			<ul>
			<li>From this, your <strong>compiled</strong> AppleScripts (.scpt) that contain <code>selection</code> handling need to be updated manually. See “Scripting with AppleScript” document in Help menu for details.</li>
		</ul></li>
		<li>Update documents about scripting with AppleScript.</li>
	</ul></li>
	<li>Change not to include menu items that manage script menu in context menu.</li>
	<li>Count characters by composed character sequence in the status bar and the info drawer.
		<ul>
		<li>The previous count was actually the length of string in UTF-16 that is internal string expression on OS X (for example, a surrogate pair is counted previously as 2 and now as 1).</li>
		<li>Rename previous “Char Count” to “Char Length” and add another “Char Count” with the new count method for status bar items.</li>
	</ul></li>
	<li>Avoid the move to previous outline item button to select the first “&lt;Outline Menu&gt;” item.</li>
	<li>Change key to display hidden menu items in “File” menu to “Option”.</li>
	<li>Add <code>.</code> and <code>:</code> to word separators that are used for selecting a word with a double click.</li>
	<li>Improve messages on character info inspector with surrogate pairs and variation selectors. (thanks to doraTeX-san)</li>
	<li>Disable alert asking for save when blank &amp; unsaved document will be closed. (thanks to Naotaka-san)</li>
	<li>Brush up toolbar icons.</li>
	<li>Now, font size of line numbers follows editor font size.</li>
	<li>Draw page guide in text color.</li>
	<li>Improve syntax editor sheet so as to edit documents even the sheet is shown. (on Mavericks and later)</li>
	<li>Tweak result messages by syntax style validator and partially localized.</li>
	<li>Improve application icon so as not to react with dropped folders.</li>
	<li>Improve cancellation behavior of word completion.</li>
	<li>Rename “Inspect Glyph” to “Inspect Character”.</li>
	<li>Delay timing to store user’s menu key bindings.
		<ul>
		<li>The user setting for menu key bindings on CotEditor 1.x will be reset on the first launch of v2.0.</li>
	</ul></li>
	<li>Improve key bindings edit sheets.</li>
	<li>Change line hight value to line height based, that includes the hight of the line itself.</li>
	<li>Change default line hight value to 1.3.</li>
	<li>Add thousands separators to values in document info.</li>
	<li>Change date format in document info drawer.</li>
	<li>Tweak status bar design.</li>
	<li>Add back quotes to quotation marks which are accommodated when color comments.</li>
	<li>Change Go To panel to sheet.</li>
	<li>Add animation when toggling visibility of the navigation bar and the status bar.</li>
	<li>Fix used font for invisible characters.</li>
	<li>Update some of alternative characters for full-width space char.</li>
	<li>Improve appearance of the encoding list edit sheet.</li>
	<li>Improve window size setting fields in preferences to move fields with tab key.</li>
	<li>Tweak some texts in UI.</li>
	<li>Deprecate “Drag selected text immediately” setting.</li>
	<li>Remove the output type keyword <code>Pasteboard puts</code> for CotEditor script, that was deprecated on CotEditor 0.7.2 and had remained for backwards compatibility.</li>
	<li>Add hidden setting key <code>layoutTextVertical</code> (boolean) to set text orientation vertical as default.</li>
	<li>Deprecate font settings for navigation bar and line number view which are hidden settings.</li>
	<li>Move version history from rich text format to one of the Help contents.</li>
	<li>Update documents.</li>
	<li>Update Sparkle framework to 1.8.0.</li>
	<li>Update build environment to OS X Yosemite + Xcode 6.1 (SDK 10.10).</li>
	<li>And more internal changes.</li>
</ul>
</section>

<section>
<h2>Fixes</h2>

<ul>
	<li>Fix an issue that “Share find strings with other applications” option didn’t work.</li>
	<li>Fix an issue that “Open a new document when CotEditor becomes active” option didn’t work correctly.</li>
	<li>Fix an issue that the encoding select in file open panel was ignored.</li>
	<li>Fix an issue that comments weren’t highlighted correctly if another comment delimiter is contained in string that is enclosed in quotes before the comment delimiter.</li>
	<li>Fix an issue that variation selectors, kind of invisible characters, disappeared occasionally.</li>
	<li>Fix help buttons on preferences panes.</li>
	<li>Fix an issue that encoding selection in toolbar was reset after changing of encoding list order.</li>
	<li>Fix over-wrapped text in the status bar to truncate with “…”.</li>
	<li>Fix an issue that unfocused windows performed also re-coloring after “Replace All”.</li>
	<li>Fix an issue that page guide was occasionally drawn at wrong place if fallback font is used.</li>
	<li>Fix to highlight current line only in focused view of split views.</li>
	<li>Fix an issue that text lines vibrated during moving caret if text orientation is vertical and line hight is fixed.</li>
	<li>Fix an issue that line numbers in unfocused views were not updated.</li>
	<li>Fix an issue that lately added toolbar icons didn’t represent the state at the moment.</li>
	<li>Fix an issue that an error was output in console if blank area of incompatible chars table was clicked.</li>
	<li>Fix an issue that editors didn’t change to transparent if the opacity setting in preferences window was changed from 100%.</li>
	<li>Fix an issue that changes in custom line height panel wasn’t applied immediately.</li>
	<li>Fix an issue that “Same as Document” selection for invisible chars in print panel didn’t work correctly.</li>
	<li>Fix an issue that line count got one more extra if selection contains return at the end.</li>
	<li>Fix an issue that <code>range</code> property of <code>text selection</code> objects was displayed as wrong <code>character range</code> on AppleScript Editor.</li>
	<li>Fix some sample scripts which didn’t run correctly.</li>
	<li>Fix an issue that some settings did not display in Preferences on OS X Lion.</li>
	<li>Fix an issue that CotEditor could crash after replacement on specific conditions.</li>
	<li>Avoid horizontal scrollers on key bindings edit sheets.</li>
</ul>
</section>

<section>
<h2>Misc.</h2>

<ul>
	<li>Twitter account for CotEditor was created. Follow <a href="https://twitter.com/CotEditor" rel="external">@CotEditor</a> to get our latest news.</li>
	<li>Web page address was changed to <a href="https://coteditor.com" rel="external">coteditor.com</a>.</li>
	<li>You can find additional syntax styles to install on <a href="https://github.com/coteditor/CotEditor/wiki/Additional-Syntax-Styles" rel="external">GitHub Wiki</a>.</li>
</ul>
</section>
</article>



<article>
<header>
	<h1>CotEditor 1.5.4</h1>
	<p>release: <time>2014-06-29</time></p>
</header>

<section>
<h2>Fixes</h2>
<ul>
	<li>Fix an issue that second page was also printed even the document was actually one page.</li>
	<li>Fix an issue that print large size file with syntax coloring would be failed due to the indicator panel.</li>
	<li>Fix an issue that file size info didn’t update after the file update. (thanks to aki-san)</li>
	<li>Fix an issue that auto-indent was not invoked with Japanese fill-width space.</li>
	<li>Fix an issue that change of view opacity would not be applied to the line number views of the opened windows.</li>
	<li>Fix an issue that some temporary settings for the opened editors could be canceled occasionally.</li>
</ul>
</section>
</article>



<article>
<header>
	<h1>CotEditor 1.5.3</h1>
	<p>release: <time>2014-05-21</time></p>
</header>

<section>
<h2>Improvements</h2>
<ul>
	<li>Adjust preferences window layout.</li>
	<li>Reduce scope of syntax coloring on typing.</li>
	<li>Update OgreKit framework to 2.1.7:<ul>
		<li>Refine some labels in Find menu and Find panel.</li>
	</ul></li>
</ul>
</section>

<section>
<h2>Fixes</h2>
<ul>
	<li>Fix an issue that preview didn’t update after changing of footer/header alignment.</li>
	<li>Fix a rare issue that print cannot be performed under the specific environments.</li>
	<li>Fix an issue that set file drop cannot be changed.</li>
	<li>Fix file drop behavior when files with multiple extensions are dropped.</li>
	<li>Fix an issue that text view layout doesn’t follow text wrapping change when layout orientation is vertical.</li>
	<li>Fix some error messages in English.</li>
</ul>
</section>
</article>



<article>
<header>
	<h1>CotEditor 1.5.2</h1>
	<p>release: <time>2014-05-10</time></p>
</header>

<section>
<h2>Improvements</h2>
<ul>
	<li>Modify some menu and setting labels. (thanks to zom-san)</li>
	<li>Now more setting changes are applied also to current document windows.</li>
	<li>Optimize process when status bar is shown.</li>
	<li>Update documents</li>
</ul>
</section>

<section>
<h2>Fixes</h2>
<ul>
	<li>Fix a critical issue that CotEditor crashes on the first launch.</li>
	<li>Fix an issue that window position doesn’t restore on Japanese locale.</li>
	<li>Fix an issue that text insertion on file drop failed.</li>
	<li>Fix missing shortcut key for “Enter Full Screen” command.<ul>
		<li>To apply this change, perform the “Set to Factory Defaults” on Preferences &gt; Key Bindings &gt; Menu Key Bindings &gt; Edit.</li>
	</ul></li>
</ul>
</section>
</article>



<article>
<header>
	<h1>CotEditor 1.5.1</h1>
	<p>release: <time>2014-05-09</time></p>
</header>

<section>
<h2>Fixes</h2>
<ul>
	<li>Fix a critical issue that CotEditor 1.5 cannot be launched on OS X 10.7.</li>
</ul>
</section>
</article>



<article>
<header>
	<h1>CotEditor 1.5.0</h1>
	<p>release: <time>2014-05-08</time></p>
</header>

<section>
<h2>New Features</h2>

<ul>
	<li>“Inspect Glyph” feature:<ul>
		<li>Popover information of the selected character, if <kbd>Cmd</kbd> + <kbd>Option</kbd> + <kbd>I</kbd> is pressed or “Inspect Glyph” menu item in “Edit” menu is selected when exactly a single character is selected.</li>
	</ul></li>
	<li>New color code panel:<ul>
		<li>Support 3-digit Hex, CSS’s rgb(), rgba(), hsl() and hsla().</li>
		<li>Fix an issue that the color selected in the color panel was applied also to texts in text view.</li>
	</ul></li>
	<li>Add “Input Char in Unicode Hex” feature to “Edit” menu.</li>
	<li>Informations to display in status bar become selectable.</li>
	<li>Add word count and file size to status bar info choices.</li>
	<li>Add word count, file size and byte size to info drawer.</li>
	<li>Tab format becomes settable via “Format” menu and toolbar to apply only to the current document.</li>
	<li>On Auto-Indent mode, indent become automatically deeper when return key is pressed exactly between <code>{</code> and <code>}</code> or just after <code>:</code> character.</li>
	<li>Add new “CoffeeScript” <a href="#v1.5fnote1"><sup>1</sup></a>, “Dart”, “Diff”, “INI” <a href="#v1.5fnote1"><sup>1</sup></a>, “JSON”, “Makefile”, “reStructuredText” <a href="#v1.5fnote1"><sup>1</sup></a>, “Textile” <a href="#v1.5fnote1"><sup>1</sup></a> and “YAML” syntax style definitions.</li>
	<li>Now, script folder whose name begins with underscore (_) are not displayed in script menu.</li>
	<li>[experimental] Add “Use Vertical Orientation” action to “Format” menu (Line numbers are always disabled while vertical orientation mode).</li>
</ul>
</section>

<section>
<h2>Improvements</h2>

<ul>
	<li>Add “Western (ASCII)” and “Chinese (GB 18030)” to encoding list.</li>
	<li>Brush-up terms on UI.</li>
	<li>Update “HTML” syntax coloring definition.<ul>
		<li>Support HTML5 and HTML5.1</li>
		<li>Better coloring.</li>
	</ul></li>
	<li>Update “Perl” syntax coloring definition.<ul>
		<li>Color numbers and variables.</li>
		<li>Add some keywords.</li>
		<li>Improve comments coloring.</li>
	</ul></li>
	<li>Add “Speech” to “Edit” menu.</li>
	<li>Add “Syntax Style only” choice to completion list setting.</li>
	<li>Add setting for smart quotes/dashes to preferences.</li>
	<li>Regard numbers and underscore <code>_</code> as string is continuing in non-regex keywords on syntax coloring.</li>
	<li>Force disable smart quotes/dashes expect the document view.</li>
	<li>Change the default order of the encodings detection priority, and now “UTF-8” comes to the first position.<ul>
		<li>You should perform “Set to Factory Default” to apply it. if you update CotEditor from previous version.</li>
	</ul></li>
	<li>Updates about window opaque:<ul>
		<li>Remove the feature to make whole the window semi-transparent, and now opacity setting is applied always only to the view.</li>
		<li>Now, line number view follows the text view’s opacity.</li>
		<li>Now, opacity value need not be multiple of 5%</li>
		<li>Fix term “transparency” to “opacity”.</li>
		<li>Change “Apply to all Windows” button to “Set as Default”.</li>
		<li>Update guide image for view opacity slider in preferences.</li>
		<li>Fix window’s drop-shadow whose text view is full-opaque.</li>
	</ul></li>
	<li>Updates about window open behavior:<ul>
		<li>Store last window’s position and locate new window to the place.</li>
		<li>Remove the feature that unedited blank window closes automatically when another document is going to open.</li>
	</ul></li>
	<li>Updates about print:<ul>
		<li>Implement print preview on print panel.</li>
		<li>Apply the document name to the print job.</li>
		<li>Add “Syntax Name” to the header/footer information choices.</li>
		<li>Remove hyphens next to page number.</li>
		<li>Adjust print panel layout.</li>
	</ul></li>
	<li>Toggle menu item names occasionally like “Show” / “Hide”, instead displaying checkmark.</li>
	<li>Change syntax styles management method.<ul>
		<li>Don’t to copy bundled styles to user’s “Application Support” area on launch.<ul>
			<li>From this, bundled syntax styles follow updates after CotEditor 1.5 as long as the styles are not customized.<ul>
				<li>This is not applied to the syntax styles that were copied previous. To apply it to them, perform “Set to Factory Defaults” on style editing sheet of each bundled syntax style in Preferences &gt; Format pane &gt; Installed styles.</li>
			</ul></li>
			<li><strong>for advanced users</strong>: “~/Application Support/CotEditor/SyntaxColorings (old)” will be created on the first launch of CotEditor 1.5, if you updated it from the previous version. This folder is just a backup data for this switching. you can generally remove it if you want.</li>
		</ul></li>
		<li>Handle files Sandbox level safety on style import/export.</li>
	</ul></li>
	<li>Updates about Preferences window:<ul>
		<li>More compact window.</li>
		<li>New grouping.<ul>
			<li>Remove “Syntax” pane and move its settings to “Format” pane and “Appearance” pane.</li>
			<li>Create a new “Edit” pane extracting settings about editing from “General” pane and “Format” pane.</li>
			<li>Other several setting moves.</li>
		</ul></li>
		<li>Use More OS X-friendly terms for labels.</li>
		<li>Apply selected font style to the font fields.</li>
		<li>Use selected pane name for the preferences window title.</li>
		<li>New syntax style management UI.</li>
		<li>Update syntax style editing sheet.<ul>
			<li>Change mode switching from popup button to list.</li>
			<li>Now, multiple lines can be selected and removed at once.</li>
			<li>Validate new syntax name immediately on editing and show an error message if it isn’t valid.</li>
		</ul></li>
		<li>Improve UI of the extension conflicts sheet.</li>
		<li>Add stepper next to number field.</li>
	</ul></li>
	<li>Updates about AppleScript:<ul>
		<li>Remove <code>transparency</code> and <code>alpha only textView</code> properties.</li>
		<li>Add <code>view opacity</code> property to window object.</li>
		<li>Remove <code>selection</code> object direct under the Application object.</li>
	</ul></li>
	<li>Updates about saving position of the script samples and documents:<ul>
		<li>Now, documents for CotEditor scripting can be found in “Help” menu.</li>
		<li>Now, sample scripts will be copied only on the first CotEditor launch.</li>
		<li>Add hidden “Copy Sample to Scripts Folder” menu item that will be appeared only when option key is pressed.</li>
	</ul></li>
	<li>Remove unimportant settings.<ul>
		<li>Remove setting about file Type/Creator that are used until OS X 10.5 to determine document type on system.</li>
		<li>Remove setting about wrapped mark in the line number view and now wrapped marks are always shown.</li>
		<li>Remove the coloring option setting “Include Input Method chars” and now they are always included.</li>
	</ul></li>
	<li>Updates about script error panel:<ul>
		<li>Implement text search in error messages.</li>
		<li>Increase text size and insert a blank line between error messages.</li>
	</ul></li>
	<li>Add information about number of selected lines to status bar and information drawer.</li>
	<li>Support surrogate pair on Unicode display in information drawer.</li>
	<li>Make matching brace highlight more noticeable.</li>
	<li>Add “Report Bug…” menu item to “Help” menu.</li>
	<li>Use light scroller style when background color is dark.</li>
	<li>Change line/character selection on Go To panel from radio buttons to popup menu.</li>
	<li>Improve inspector drawer layout.</li>
	<li>Now line number view updates while window resizing.</li>
	<li>Improve syntax coloring on text inputing.</li>
	<li>Migrate memory management to ARC (Automatic Reference Counting).</li>
	<li>Optimize processes on application launch.</li>
	<li>Update Sparkle framework to version 1.6.0:<ul>
		<li>Add Japanese localization.</li>
		<li>Fix “Automatically download and install updates in the future.” checkbox.</li>
	</ul></li>
	<li>Update OgreKit framework to version 2.1.6.<ul>
		<li>Now find panel is displayed always on current desktop space.</li>
		<li>Disable automatic substitutions in find panel.</li>
	</ul></li>
	<li>A huge bunch of code and document changes.</li>
	<li>Many code and document changing.</li>
</ul>
</section>

<section>
<h2>Fixes</h2>

<ul>
	<li>Fix an issue that all print page number becomes “-1-”.</li>
	<li>Fix an issue that check mark on line endings popup menu in toolbar was disappear.</li>
	<li>Fix an issue that re-coloring didn’t proceed after the text replacement.</li>
	<li>Fix an issue that the <code>close</code> command via AppleScript was ignored.</li>
	<li>Fix an issue that unwanted window objects were visible and could be handled via AppleScript.</li>
	<li>Fix an issue that <code>^</code> (beginning of a line) on AppleScript’s search/replacement was not recognized when the document’s line endings are set to CR.</li>
	<li>Fix an issue that visual tab width didn’t follow new font when font is temporary changed via font panel.</li>
	<li>Fix an issue that strings between quotes/dashes were not colored when comment coloring definition is not contained in the syntax coloring definition.</li>
	<li>Fix an issue that invalid style name was accepted and the saving was failed on syntax style editing under the specific conditions.</li>
	<li>Fix an issue that syntax style file override another existing one without alert on syntax style editing under the specific conditions.</li>
	<li>Fix an issue that application freeze when one of the installed syntax styles contains an extension definition with the empty string.</li>
	<li>Fix an issue that key-bindings contain back-slash didn’t work under the Japanese locale.</li>
	<li>Fix an issue that encoding names in the encoding list on the preferences was editable.</li>
	<li>Fix an issue that document saving is failed when the document that is set to “Non-lossy ASCII” contains non-ASCII characters.</li>
	<li>Fix an issue that application didn’t terminate on quite even “Don’t Save and Close” button was selected when a document whose Finder lock couldn’t be unlocked exists.</li>
	<li>Fix an issue that error message is output to console when completion list is called while the document is empty.</li>
	<li>Fix PHP code on the application icon.</li>
</ul>

</section>

<footer>
	<ol>
		<li id="v1.5fnote1">same as ones that were distributed on <a href="https://wolfrosch.com/works/goodies/coteditor_syntax" rel="external" hreflang="ja" title="Syntax Definition Files for CotEditor //Wolfrosch">wolfrosch.com</a></li>
	</ol>
</footer>
</article>



<article>
<header>
	<h1>CotEditor 1.4.1</h1>
	<p>release: <time>2014-03-22</time></p>
</header>


<section>
<h2>Improvements</h2>
<ul>
	<li>Disable smart dash/quotes feature of Mavericks as default.
	<ul>
		<li><strong>for advanced users</strong>: Run <code>defaults write com.aynimac.CotEditor enableSmartQuotes YES</code> in Terminal to enable this feature again.</li>
		<li>On the next CotEditor 1.5, this feature will be able to be changed on Preferences.</li>
	</ul></li>
</ul>
</section>

<section>
<h2>Fixes</h2>
<ul>
	<li>Fix an issue on ver. 1.4 that line count was always zero.</li>
</ul>
</section>
</article>



<article>
<header>
	<h1>CotEditor 1.4.0</h1>
	<p>release: <time>2014-03-19</time></p>
</header>


<section>
<h2>Improvements</h2>
<ul>
	<li>Change support OS: OS X 10.7 and later.</li>
	<li>Support 64-bit.</li>
	<li>Support Retina display.</li>
	<li>Update regular expression library used on search &amp; replace feature from Oniguruma to Onigmo.<a href="#v1.4fnote1"><sup>1</sup></a>
	<ul>
		<li>Now the most regular expression syntax defined on Perl 5.10+ like look-behind/look-ahead are available.</li>
	</ul></li>
	<li>Update application, document and toolbar icons.</li>
	<li>Add small size toolbar icons.</li>
	<li>Add new “Apache”, “Markdown”, “Scala” and “XML” syntax coloring definitions.<a href="#v1.4fnote2"><sup>2</sup></a></li>
	<li>Update “PHP” syntax coloring definition.<a href="#v1.4fnote2"><sup>2</sup></a>
	<ul>
		<li>Support until PHP5.5.</li>
		<li>Color properties and numbers.</li>
		<li>Improve outline menu.</li>
	</ul></li>
	<li>Update “Python” syntax coloring definition.<a href="#v1.4fnote2"><sup>2</sup></a>
	<ul>
		<li>Support Python3. (>=3.3)</li>
		<li>Color decorators.</li>
		<li>Improve and fix number coloring.</li>
		<li>distinguish between “print” statement and “print” command.</li>
	</ul></li>
	<li>Update “LaTeX” syntax coloring definition.
	<ul>
		<li>Fixed <code>{}</code> symbol escaping</li>
	</ul></li>
	<li>Add py, markdown, md, xml, scala and conf extensions to document type.</li>
	<li>Add “Enter Full Screen” command to menu &gt; View.</li>
	<li>Remove “Preferences”, “Save”, “Save As”, “Page Setup” and “Transparency Panel” icons from toolbar.</li>
	<li>Hide dot files and folders in script menu.</li>
	<li>Improve alert descriptions.</li>
	<li>Adjust styles of windows and panels.</li>
	<li>Rename HexColorCode Editor to Color Code Editor</li>
	<li>Update documents.</li>
</ul>
</section>

<section>
<h2>Fixes</h2>
<ul>
	<li>Fixed an issue that unexpected “Update by external process” alert comes up even file is actually not updated.</li>
	<li>Fixed “from an unidentified developer” alert on the first launch.</li>
	<li>Fixed an issue that toolbar background becomes transparent on fullscreen mode (Lion binary).</li>
	<li>Fixed an issue that text view doesn’t become transparent (Lion binary).</li>
	<li>Fixed an issue that top and bottom margin are flipped on printing since OS X Lion.</li>
	<li>Fixed an issue that readonly icon in status bar doesn’t represent the state correctly, if status bar was hidden when window opened.</li>
	<li>Fixed a miss placed label on Preferences (Japanese localization).</li>
	<li>Add blank between words on toolbar labels.</li>
	<li>Fixed an issue that RegexKitLite was actually not updated to 4.0 on CotEditor 1.1.</li>
	<li>Fixed an issue that after the specific operation, closed find panel appears again and become not closable.</li>
</ul>

</section>

<footer>
	<ol>
		<li id="v1.4fnote1">The regular expression match on the syntax coloring has no effect by this change, since ICU library is used for it.</li>
		<li id="v1.4fnote2">same as ones that were distributed on <a href="https://wolfrosch.com/works/goodies/coteditor_syntax" rel="external" hreflang="ja" title="Syntax Definition Files for CotEditor //Wolfrosch">wolfrosch.com</a></li>
	</ol>
</footer>
</article>



<article>
<header>
	<h1>CotEditor 1.3.1</h1>
	<p>release: <time>2012-02-12</time></p>
</header>

<section>
<h2>Fixes</h2>
<ul>
	<li>Fix a bug that cannot install via automatic update.</li>
</ul>

</section>
</article>



<article>
<header>
	<h1>CotEditor 1.3.0</h1>
	<p>release: <time>2012-02-10</time></p>
</header>


<section>
<h2>New Features</h2>
<ul>
	<li>Full screen feature. (For 10.7 only)</li>
	<li>Add option to append extension “txt” when saving a file.</li>
</ul>
</section>

<section>
<h2>Improvements</h2>
<ul>
	<li>On Find Panel, don’t close panel when you press return key. (If you’d like to close panel, press shift+return key.) (thanks to akinull-san)</li>
	<li>Add binary for 10.7. (build separately for 10.4–10.6 and for 10.7)</li>
</ul>
</section>
</article>



<article>
<header>
	<h1>CotEditor 1.2.0</h1>
	<p>release: <time>2011-05-23</time></p>
</header>


<section>
<h2>New Features</h2>
<ul>
	<li>Add automatic update feature.</li>
</ul>
</section>

<section>
<h2>Improvements</h2>
<ul>
	<li>Change the application icon. (thanks to 1024jp-san)</li>
	<li>Update 'About The ScriptMenu Folder' document.</li>
</ul>
</section>

<section>
<h2>Fixes</h2>
<ul>
	<li>Fix a bug that ignores tab in auto indent.</li>
	<li>Fix a bug that cannot open AppleScript Editor for 10.6 by Option+Click on script menu.</li>
</ul>
</section>
</article>



<article>
<header>
	<h1>CotEditor 1.1.1</h1>
	<p>release: <time>2011-04-06</time></p>
</header>


<section>
<h2>Fixes</h2>
<ul>
	<li>Fix a bug that cannot start in some environment.</li>
</ul>
</section>
</article>



<article>
<header>
	<h1>CotEditor 1.1.0</h1>
	<p>release: <time>2011-04-03</time></p>
</header>

<section>
<h2>Improvements</h2>
<ul>
	<li>Include documents to the application, and open them from the Help menu.</li>
	<li>Include sample scripts to application, and copy them to script folder on the first launch.</li>
	<li>Change SDK version and the deployment target to 10.4.</li>
	<li>Update OgreKit to 2.1.4.</li>
	<li>Update RegexKitLite to 4.0.</li>
	<li>Add usami-k to copyright.</li>
</ul>

</section>

<section>
<h2>Fixes</h2>
<ul>
	<li>Fix a crash bug on MacBook Air.</li>
	<li>Fix the default style file for CSS.</li>
</ul>
</section>
</article>



<article>
<header>
	<h1>CotEditor 1.0.1</h1>
	<p>release: <time>2009-05-01</time></p>
</header>


<section>
<h2>Improvements</h2>
<ul>
	<li>Adjusted vertical character display position in a line.</li>
	<li>Modified some Utility menu items’ names (English).</li>
</ul>
</section>

<section>
<h2>Fixes</h2>
<ul>
	<li>The default style file for PHP was missing. This problem has been fixed.</li>
	<li>Updated the default style file for “C, C++, Objective-C”, Java, Haskell.</li>
	<li>A newly added user couldn’t launch CotEditor due to the permission issue of the default style file for eRuby. This problem has been fixed.</li>
	<li>Fixed a bug where scripts failed to handle selected strings of a document with CR/LF line endings.</li>
</ul>
</section>
</article>



<article>
<header>
	<h1>CotEditor 1.0.0</h1>
	<p>release: <time>2009-02-28</time></p>
</header>


<section>
<h2>Improvements</h2>
<ul>
	<li>Updated development environment to 10.5.6 + Xcode 3.1.2.</li>
</ul>
</section>

<section>
<h2>Fixes</h2>
<ul>
	<li>When the option “Fix line height with composite font” is enabled, the text display with particular fonts was not updated as it should be. This problem has been fixed.</li>
	<li>Fixed a bug where changing font cluttered the Page Guide display.</li>
</ul>
</section>
</article>



<article>
<header>
	<h1>CotEditor 0.9.6</h1>
	<p>release: <time>2008-12-27</time></p>
</header>


<section>
<h2>New Features</h2>
<ul>
	<li>Added an option allows you to save UTF-8 files with a BOM. (UTF-8 with BOM may cause various problems, use this option with care. OFF by default.)</li>
</ul>
</section>

<section>
<h2>Improvements</h2>
<ul>
	<li>Removed the “A colon (:) is considered as a delimiter when you select a word by double-clicking” feature added on version 0.9.5 (this made expanding the selection with SHIFT-click impossible).</li>
	<li>Improved syntax coloring accuracy on 10.5.x.</li>
	<li>Upgraded RegexKitLite to version 2.2.</li>
	<li>Updated development environment.</li>
</ul>
</section>

<section>
<h2>Fixes</h2>
<ul>
	<li>Fixed a problem where you could drop a folder on the CotEditor icon.</li>
	<li>Fixed a bug where a newly created Syntax Style couldn’t be saved.</li>
	<li>Fixed a bug where the name of a copied Syntax Style couldn’t be changed.</li>
	<li>Cleared unused variables, uninitialized variables and memory leaks from my own code using clang’s scan-build.</li>
	<li>Fixed a bug where pasting text containing line endings would break the highlight of the current line.</li>
	<li>When you delete strings from the last line, the first line was highlighted as the current line on 10.5.x. This problem has been fixed.</li>
	<li>Hitting RETURN while selecting the indent part of line auto-indented the new line. This problem has been fixed.</li>
</ul>
</section>
</article>



<article>
<header>
	<h1>CotEditor 0.9.5</h1>
	<p>release: <time>2008-07-20</time></p>
</header>


<section>
<h2>New Features</h2>
<ul>
<li>You can now highlight the current line.</li>
<li>The number of characters from the beginning of the line to the current insertion point is now displayed in the status bar and the Get Info drawer.</li>
<li>You can now inline Script menu items into contextual menu.</li>
</ul>
</section>

<section>
<h2>Improvements</h2>
<ul>
	<li>Revised coloring process on 10.4 or later and adopted RegexKitLite for regular expression search of the syntax coloring function, which made coloring speed about 1.5-4.0 times faster compared to version 0.9.3. (Note that there are slight differences between the new and old regular expression syntax. The default coloring rules are not affected by the differences. See “ReadMe-en.rtf” for more details.)</li>
	<li>When opening a read-only document, the warning message is now displayed immediately (used to be displayed when making a change).</li>
	<li>Resized the Print dialog smaller.</li>
	<li>Modified the way of displaying invisible characters (10.4 or later).</li>
	<li>Improved the performance of text inputting.</li>
	<li>A colon (:) is now considered as a delimiter when you select a word by double-clicking.</li>
	<li>Modified the way of updating Outline Menu during inputting text in order to prevent screen flickering.</li>
	<li>“Show wrapped-line mark” in the Window preference and “Fix line height with composite font” in the Format preference are now turned on by default.</li>
	<li>Removed “Bounce Dock icon on each file change by another process” from the General preference pane (the setting still works internally, turned on by default).</li>
	<li>Modified the item layout of the Get Info drawer.</li>
	<li>If the “Sync Find strings with other apps” option is turned on, the strings in the Find field are now all selected only when they are retrieved, and making CotEditor frontmost does not cancel the selection anymore.</li>
	<li>When closing the Edit Style sheet by pressing OK, a warning message is now displayed if some errors were detected.</li>
	<li>Placed the shortcut button for Help on each Preferences pane.</li>
	<li>When CotEditor Preferences is already opened, selecting “Preferences…” now just makes the Preferences window frontmost without centering it.</li>
	<li>CotEditor Preferences no longer shows the oval button in the top-right corner of the window (10.4 or later).</li>
	<li>Modified the look of the default Style Name on the Edit Style sheet.</li>
	<li>Optimized source code.</li>
</ul>

</section>

<section>
<h2>Fixes</h2>
<ul>
	<li>Fixed a bug where the line endings of strings generated by drag-and-dropping or copy-and-pasting were always LF.</li>
	<li>Fixed a coloring issue when pasting at the end of a sentence.</li>
	<li>Fixed a bug where syntax coloring had not been updated after performing Replace.</li>
	<li>Fixed a bug where the Line Number display and the Outline Menu display and the Incompatible Char list had not been updated after performing Replace All.</li>
	<li>Revised the English resource of About window.</li>
	<li>Fixed a bug where updating Line Number display would cause an endless loop when invisible characters are showed.</li>
	<li>When a read-only document was saved as another file, the new file also showed the read-only icon. This problem has been fixed.</li>
	<li>If you closed the Find panel while the Find All window opened, switching applications recreated the panel and there was no way to close it. This problem has been fixed.</li>
	<li>Fixed a bug where editing text erased the highlight.</li>
	<li>Fixed a bug where performing Unhighlight after highlighting colored strings erased the color.</li>
	<li>Fixed an Edit Style sheet issue where the “Set to Factory Defaults” button would become active incorrectly on 10.5.</li>
	<li>On 10.5, when you pressed “+” button on the Edit Style sheet the added item did not become instantly editable, now it does.</li>
	<li>After editing a syntax style in the Syntax preference an already opened document using that style will be re-colored when it is made frontmost, but all documents were actually re-colored regardless of their styles. This problem has been fixed.</li>
	<li>When CotEditor is not in front, selecting “New” or “Open…” from the Dock icon did not make the new window frontmost. This problem has been fixed.</li>
	<li>Fixed an image lag issue when changing the transparency of text view.</li>
	<li>When the window was split, changing the transparency of text view did not apply to all views. This problem has been fixed.</li>
	<li>Removed a redundant item from the default coloring definition for PHP.</li>
</ul>
</section>
</article>



<article>
<header>
	<h1>CotEditor 0.9.4</h1>
	<p>release: <time>2008-02-01</time></p>
</header>


<section>
<h2>New Features</h2>
<ul>
	<li>Added support for the “com.apple.TextEncoding” extended attribute in order to read/write the encoding of a file (requires Mac OS X 10.5 or later).</li>
	<li>The progress sheet showing coloring activity now has the Cancel button.</li>
	<li>You can now print a file with syntax coloring enabled.</li>
</ul>
</section>

<section>
<h2>Improvements</h2>
<ul>
	<li>Bundled utility scripts written in Ruby.</li>
	<li>The Go To panel now automatically closes after the operation.</li>
	<li>“Auto expand tabs to spaces” in the Format preference is now turned off by default.</li>
	<li>Single clicking on a character in the Incompatible Char drawer selects the corresponding character (double clicking used to be needed).</li>
	<li>Made some performance optimizations, for example, a document having no syntax coloring rule (such as a ‘Plain Text’ file) no longer displays coloring progress.</li>
	<li>Implemented new highlight style for Find results (requires Mac OS X 10.5 or later).</li>
	<li>Selecting other than “Auto-Detect” for “File Encoding &gt; when opening a file” in the Format preference now brings up a warning message.</li>
	<li>The Find function can now automatically retrieve the latest Find string searched in another Cocoa application.</li>
	<li>Modified some of the alternative characters to a half-width space.</li>
	<li>Readjusted invisible character display position.</li>
	<li>Adjusted the layout of the Preferences panes.</li>
	<li>Updated build environment to 10.5.1 + Xcode 3.0.</li>
	<li>Changed some build options (SDKROOT=10.4u, SDKROOT_i386=&quot;&quot;, SDKROOT_ppc=&quot;&quot;, etc.).</li>
</ul>
</section>

<section>
<h2>Fixes</h2>
<ul>
	<li>Fixed a bug where the “Create a new document on startup” and “Open blank window with a reopen AppleEvent” settings in the General preference wouldn’t be reflected.</li>
	<li>Auto-detection of UTF-16 (on Intel machines) and UTF-8 BOM didn’t work properly. This problem has been fixed.</li>
	<li>When a document has only one multi-page-long line, the text view would be forcibly scrolled to the last page. This problem has been fixed.</li>
	<li>Fixed a bug where changing “Encoding” in the Open dialog also changed the “File Encoding” setting for opening files.</li>
	<li>Fixed a bug where drag-and-dropping text containing line endings in the same document wouldn’t work properly on Mac OS X 10.5.1.</li>
	<li>Fixed the line number display on Mac OS X 10.5.1.</li>
	<li>Fixed a bug where the “Line numbers” and “Invisible Chars” settings in the Print dialog didn’t work properly.</li>
	<li>Some of the warning messages were not localized into Japanese. This problem has been fixed.</li>
</ul>
</section>
</article>



<article>
<header>
	<h1>CotEditor 0.9.3</h1>
	<p>release: <time>2007-10-01</time></p>
</header>


<section>
<h2>New Features</h2>
<ul>
	<li>The character encoding (IANA character encoding name) and the line ending style in use are now displayed on the status bar.</li>
	<li>You can now exclude line endings from character count.</li>
</ul>
</section>

<section>
<h2>Improvements</h2>
<ul>
	<li>Added syntax style files for Haskell and Python.</li>
	<li>Revised English localization.</li>
	<li>Added the Unhighlight button to the Find panel.</li>
	<li>The parameter string of a shell script for storing output data in the clipboard has been changed to 'Pasteboard' (the existing parameter 'Pasteboard puts' can also be used as before).</li>
	<li>While an input method is translating, the composed text is no longer considered as a selection in the status bar and the Get Info drawer.</li>
	<li>CotEditor runs an AppleScript when launching (as in version 0.9.1 or earlier).</li>
</ul>
</section>

<section>
<h2>Fixes</h2>
<ul>
	<li>When switching panes in the CotEditor preferences using the Tab/arrow/Space key, the toolbar items didn’t appear as currently selected. This problem has been fixed.</li>
	<li>Corrected a problem where an image could be pasted into the Find panel’s Replace field.</li>
	<li>Fixed some scrolling bugs.</li>
	<li>Fixed a bug where the menu wasn’t updated after importing a new syntax file.</li>
	<li>Some of the “pre-formatted string” menu items in the File Drop preferences pane didn’t show tooltips. This problem has been fixed.</li>
	<li>Showing invisible characters such as control characters would slow down the application performance. This problem has been slightly fixed.</li>
</ul>
</section>
</article>



<article>
<header>
	<h1>CotEditor 0.9.2</h1>
	<p>release: <time>2006-10-14</time></p>
</header>


<section>
<h2>New Features</h2>

<ul>
	<li>Invisible characters such as control characters can now be displayed.</li>
	<li>When one character is selected, the Unicode code point of the character is now displayed on the Get Info drawer and the status bar.</li>
	<li>Added an option for specifying whether to read the encoding declaration.</li>
	<li>Added Print preferences.</li>
	<li>Implemented the function for highlighting matching braces (ported from Smultron).</li>
	<li>Double clicking near a brace selects to the matching brace (ported from Smultron).</li>
</ul>
</section>

<section>
<h2>Improvements</h2>

<ul>
	<li>When switching between Find/Replace fields using the Tab key in the Find panel, text already in the field (if any) is now all selected.</li>
	<li>Text in the Find field used to be all selected whenever the Find panel was made frontmost, but it now applies only when the Find panel was called via the Find menu or using the keyboard shortcut, which is the default behavior of OgreKit.</li>
	<li>Updated the Outline Menu settings in the default style files for C, C++, Objective-C.</li>
	<li>Updated toolbar icons.</li>
	<li>Improved auto-detection of ISO 2022-JP, UTF-8, and UTF-16 encoding.</li>
	<li>Added Japanese help.</li>
	<li>AppleScript no longer runs when launching CotEditor.</li>
	<li>Updated development environment.</li>
</ul>
</section>

<section>
<h2>Fixes</h2>

<ul>
	<li>After deleting a string including line endings, edit flag wouldn’t be set properly when undoing operations. This problem has been fixed.</li>
	<li>Fixed a bug where edit flag vanished when you edit a file, save it, undo it, and edit again.</li>
	<li>When you paste to the current selection, if the selected string was identical to the clipboard’s text and contained line endings, the pasted string remained selected. This problem has been fixed.</li>
	<li>Fixed an implicit bug of index conversion between character and glyph under the process of displaying invisible characters.</li>
	<li>Fixed a bug where closing a window would cause an application crash.</li>
	<li>When beginning a new line at the end of a file, text view didn’t always scroll properly. This problem has been fixed.</li>
	<li>On version 0.9.1, the status bar wasn’t fully localized in Japanese. This problem has been fixed.</li>
</ul>
</section>
</article>



<article>
<header>
	<h1>CotEditor 0.9.1</h1>
	<p>release: <time>2006-05-14</time></p>
</header>


<section>
<h2>New Features</h2>

<ul>
	<li>Implemented the Split View function.</li>
	<li>Changed the way of generating the completion list, the strings containing signs can now be listed.</li>
</ul>
</section>

<section>
<h2>Improvements</h2>

<ul>
	<li>Added syntax style files for eRuby and Java.</li>
	<li>Updated syntax style files for C, C++, Objective-C.</li>
	<li>“Additional Text Key Bindings” now doesn’t work while the Japanese input method is active.</li>
	<li>Double clicking on a character in the “Incompatible Char” drawer now selects the corresponding character and scrolls the window if needed so that the character can be seen.</li>
	<li>When editing “Menu Key Bindings” in the Preferences, you can now double click on a collapsed line to expand.</li>
	<li>Added tooltips to some navigation view items.</li>
	<li>Slightly modified the Preferences layout.</li>
	<li>Updated development environment.</li>
</ul>
</section>

<section>
<h2>Fixes</h2>

<ul>
	<li>When selecting multiple lines, the selection’s background color would break between lines. This problem has been fixed.</li>
	<li>Turning on the “All controls” option for “Full keyboard access” in System Preferences could cause some problems (e.g. hiding the caret in a new document or incorrect behavior of input method). This problem has been fixed.</li>
	<li>Fixed a bug where user-configured key bindings couldn’t be deleted in the “Menu Key Bindings” setting.</li>
	<li>Fixed a bug where current syntax coloring was canceled on each overwrite saving.</li>
	<li>With the “Fix line height with composite font” option turned off, line height couldn’t be changed. This problem has been fixed.</li>
	<li>Corrected the warning message appears when changing file encoding.</li>
	<li>Modified the inner workings.</li>
</ul>
</section>
</article>



<article>
<header>
	<h1>CotEditor 0.9.0</h1>
	<p>release: <time>2006-02-22</time></p>
</header>


<section>
<h2>New Features</h2>

<ul>
	<li>Added a menu/toolbar items for toggling “Show Invisible Characters” and “Show Page Guide.”</li>
	<li>Added an option which allows you to exchange the key bindings for inputting a half-width yen/backslash.</li>
	<li>The AppleScript ‘document’ object now has a new property ‘line spacing.’</li>
	<li>Implemented the function for customizing the background color of selection.</li>
	<li>Implemented the function which fixes the line height regardless of the specified font.</li>
	<li>Implemented the function which displays marks beside wrapped lines.</li>
</ul>
</section>

<section>
<h2>Improvements</h2>

<ul>
	<li>CotEditor is now Universal Binary.</li>
	<li>Updated the default style file for PHP.</li>
	<li>Upgraded OgreKit to version 2.1.1.</li>
	<li>Updated some toolbar icons.</li>
	<li>Text encoding is now variable when reading script files, so the scripts including characters that C-string cannot interpret are now executable.</li>
	<li>In the case a possible completion includes parentheses, only the string inside them is now selected.</li>
	<li>After changing the line height or the font size, the scroll position is now adjusted so that the caret/selection can be seen.</li>
	<li>Slightly enlarged the “Chars” and “Lines” fields on the Get Info drawer.</li>
	<li>The Key Bindings preferences pane now has explanations of changing/assigning the Script menu’s keyboard shortcuts.</li>
	<li>Bundled an instruction for ATOK users.</li>
	<li>Updated development environment, changed some build options.</li>
</ul>
</section>

<section>
<h2>Fixes</h2>

<ul>
	<li>An incorrect Undo item was recorded when inputting a line ending, and the scroll position wasn’t properly adjusted when beginning a new line at the end of the file. These problems have been fixed.</li>
	<li>When hiding line numbers, text area was widened and scrolled incorrectly on toggling the “Wrap Lines.” This problem has been fixed.</li>
	<li>Fixed a bug where line numbers were not displayed when changing the font size.</li>
	<li>Fixed a bug where the last line’s line number would not be displayed.</li>
	<li>Corrected some English localizations.</li>
	<li>Fixed a bug where the last few lines would be lost when printing a rather long document.</li>
	<li>Fixed a bug where the separator line of footer wasn’t printed when printing a document less than one page long.</li>
	<li>There was an incorrect iteration in the printing process which reduced the speed of printing. This problem has been fixed.</li>
	<li>Some of the Japanese resources didn’t fit the button size. This problem has been fixed.</li>
	<li>Modified the inner workings.</li>
</ul>
</section>
</article>



<article>
<header>
	<h1>CotEditor 0.8.6</h1>
	<p>release: <time>2005-12-26</time></p>
</header>


<section>
<h2>New Features</h2>

<ul>
	<li>Implemented the function for changing line spacing.</li>
</ul>
</section>

<section>
<h2>Improvements</h2>

<ul>
	<li>Reworked the Completion List setting in the Preferences, and the pop-up list now shows completions in the following order: words in the file, words generated from coloring style, standard words.</li>
	<li>Line number of the last empty line is now displayed.</li>
	<li>Adjusted invisible character display position.</li>
	<li>Added “Use Antialias” and “Show Page Guide” menu items (both apply to the frontmost window).</li>
	<li>Enabling/Disabling “Use Antialias” or “Show Page Guide” option in the Preferences now applies to a newly created document.</li>
	<li>Reorganized some of the Preferences panes.</li>
	<li>When printing, print area now scales reflecting the header/footer setting.</li>
	<li>Reworked updating performance of the status bar and the Get Info drawer.</li>
	<li>Byte counting during opening a file is no longer performed under 10.4.x so that most files can be opened.</li>
</ul>
</section>

<section>
<h2>Fixes</h2>

<ul>
	<li>Fixed a bug where some umlaut characters couldn’t be input using a French keyboard.</li>
	<li>Fixed a bug where choosing other than “Auto-Detect” under the File Encoding section in the Format preferences was not reflected.</li>
	<li>When only the text view is made transparent, the drawing of character shadows was not updated when scrolling. This problem has been fixed.</li>
	<li>Fixed a bug where a key binding including ‘@’ couldn’t be set properly.</li>
	<li>Document icons appeared as generic icons under some environments. This problem has been fixed.</li>
	<li>After inserting a line ending character not by a key input but by other ways, such as pasting or using a script, the line ending characters couldn’t be searched/replaced till you’d saved the file. This problem has been fixed (CotEditor now always use LF when inserting/replacing).</li>
	<li>Fixed a bug where specifying ‘InsertAfterSelection’ or ‘AppendToAllText’ in a script didn’t work properly.</li>
	<li>Corrected some English localizations.</li>
</ul>
</section>
</article>



<article>
<header>
	<h1>CotEditor 0.8.5</h1>
	<p>release: <time>2005-12-06</time></p>
</header>


<section>
<h2>New Features</h2>

<ul>
	<li>You can now configure possible completions separately from the coloring definition (if no configuration, completions will be generated from the coloring definition as before).</li>
	<li>Implemented the Page Guide function which shows a vertical line at a specified character width (as reference).</li>
</ul>
</section>

<section>
<h2>Improvements</h2>

<ul>
	<li>Improved the speed of syntax coloring.</li>
	<li>Updated the default style files for PHP, LaTex, HTML.</li>
	<li>Assigned Command-D to “Don’t Save” on the Close dialogue of unwritable files.</li>
	<li>Pressing Shift-Return now inserts ‘<code>&lt;br /&gt;</code>’ by the default “Additional Text Key Bindings” setting.</li>
	<li>Increased the bottom margin of text area.</li>
	<li>Expressly added main file extensions to the build setting (in order to make CotEditor appear in the “Open With” contextual menu in Finder).</li>
	<li>Toggling the “Use Antialiasing Text” option is now reflected immediately.</li>
</ul>
</section>

<section>
<h2>Fixes</h2>

<ul>
	<li>Fixed a bug where pressing Delete didn’t properly close the completion list.</li>
	<li>After operating “Save As,” the right file is now monitored for file change notification.</li>
	<li>When closing a locked file that you cannot unlock, a proper alert is now displayed.</li>
	<li>Fixed a bug where the ‘find’ AppleScript command couldn’t search the line ending characters.</li>
	<li>Fixed a bug where Japanese characters were displayed as the hexadecimal Unicode character values in the “Show Extension Error” window.</li>
	<li>Corrected some localizations.</li>
</ul>
</section>
</article>



<article>
<header>
	<h1>CotEditor 0.8.4</h1>
	<p>release: <time>2005-11-17</time></p>
</header>


<section>
<h2>New Features</h2>

<ul>
	<li>CotEditor can now read CSS-style ‘@charset’ encoding declaration (interpreting priorities are: ‘charset=’ &gt; ‘encoding=’ &gt; ‘@charset’).</li>
	<li>CotEditor now supports file change notification.</li>
</ul>
</section>

<section>
<h2>Improvements</h2>

<ul>
	<li>Updated some Preferences icons.</li>
	<li>The document window’s text area now has small margin on top and bottom.</li>
	<li>Changed the statement of the URL for OgreKit site.</li>
	<li>Upgraded development environment to 10.4.3 + Xcode 2.2.</li>
</ul>
</section>

<section>
<h2>Fixes</h2>

<ul>
	<li>Fixed a bug where syntax coloring wasn’t reflected when saving a new document.</li>
	<li>The AppleScript command ‘replace’ can now replace with blank (delete the matching part).</li>
	<li>Fixed a bug where only certain part of a word was colored.</li>
	<li>While editing, the bottom of the document was not colored properly. This problem has been fixed.</li>
	<li>Fixed wrong implementation of OgreKit.</li>
</ul>
</section>
</article>



<article>
<header>
	<h1>CotEditor 0.8.3</h1>
	<p>release: <time>2005-10-28</time></p>
</header>


<section>
<h2>New Features</h2>

<ul>
	<li>Python scripts can now be added to the Script menu.</li>
	<li>The “Open” dialogue can now display hidden files (Clicking the Shift key while showing the File menu toggles this on/off. Can be turned always on by customizing the keyboard shortcut).</li>
	<li>The default coloring style can be specified.</li>
	<li>You can now customize keyboard shortcuts.</li>
	<li>You can now insert text snippets using key bindings.</li>
	<li>You can now print documents.</li>
</ul>
</section>

<section>
<h2>Improvements</h2>

<ul>
	<li>The Preferences panes now have icons.</li>
	<li>Added syntax style files for LaTeX and Ruby.</li>
	<li>Updated the default style file for PHP.</li>
	<li>Modified the bundled script “current time.applescript.”</li>
	<li>Changed the order of the default encoding list (See the bundled documentation for details).</li>
	<li>The “Incompatible Char” drawer now shows converted characters as well.</li>
	<li>Incompatible characters were not displayed under some encodings, but they are now always displayed depending only on the result of conversion.</li>
	<li>CotEditor now checks the IANA character encoding name when saving a file and displays an alert if it differs from the current encoding.</li>
	<li>The file’s creation date is no longer changed when saving.</li>
	<li>Changed the default keyboard shortcuts for “Input Backslash,” “Input YenMark,” “Reset to Default (font).”</li>
	<li>Assigned shortcut to each Panel sub menu.</li>
	<li>Changed the display font size of the navigation bar (Outline Menu).</li>
	<li>Removed “Open Recent” from the Dock menu under 10.3.9.</li>
	<li>Added “Owner” to the Get Info drawer.</li>
</ul>
</section>

<section>
<h2>Fixes</h2>

<ul>
	<li>Fixed a bug which would prevent from editing certain files owned by another user.</li>
	<li>Fixed a bug where the update and close notification of the External Editor Protocol were not sent.</li>
	<li>Fixed a bug where the warning message didn’t show up when failed to open a file dropped on the application icon.</li>
	<li>After canceling the dialogue of “Copy Style” in the Syntax preferences pane, the style name was not reverted until relaunching CotEditor. This problem has been fixed.</li>
	<li>Fixed a bug where the Get Info drawer of a new (and not yet saved) document wouldn’t show Creator/Type correctly.</li>
	<li>Worked around the problem where coloring indicator seemed to go backward depending on the document’s size.</li>
	<li>Other minor changes/fixes.</li>
</ul>
</section>
</article>



<article>
<header>
	<h1>CotEditor 0.8.2</h1>
	<p>release: <time>2005-08-30</time></p>
</header>


<section>
<h2>Fixes</h2>

<ul>
	<li>Fixed a bug where Outline Menu’s meta character ‘$LN’ didn’t work properly.</li>
	<li>Corrected some localizations.</li>
</ul>
</section>
</article>



<article>
<header>
	<h1>CotEditor 0.8.1</h1>
	<p>release: <time>2005-08-29</time></p>
</header>


<section>
<h2>New Features</h2>

<ul>
	<li>Implemented the navigation bar which contains Outline Menu that allows quick access to a characteristic part of the document.</li>
	<li>Added the “Delay Coloring” option to the Syntax preferences pane, which delays the timing of real-time coloring in order to let CotEditor (seem to) respond faster to your input.</li>
	<li>You can now use authentication to open a file even when not having sufficient privilege.</li>
	<li>Implemented the function which highlights the characters that are not supported by the specified encoding.</li>
</ul>
</section>

<section>
<h2>Improvements</h2>

<ul>
	<li>Improved performance for inputting text and changing the selection range.</li>
	<li>Removed the “Font” menu from the contextual menu.</li>
	<li>Changed some names of the preferences panes.</li>
</ul>
</section>

<section>
<h2>Fixes</h2>

<ul>
	<li>Fixed a bug where improper Undo histories remained after reinterpreting the file encoding.</li>
	<li>Fixed a bug that would make text displayed with wrong font/size when repeating changing the file encoding.</li>
	<li>Fixed a bug where the AppleScript command ‘line range’ would return wrong values.</li>
	<li>Modified the inner workings.</li>
</ul>
</section>
</article>



<article>
<header>
	<h1>CotEditor 0.8.0</h1>
	<p>release: <time>2005-08-14</time></p>
</header>


<section>
<h2>New Features</h2>

<ul>
	<li>Added a menu item for inserting the file’s encoding as the IANA character encoding name.</li>
	<li>Now supports for the AppleScript command ‘IANA charset’ which is to get the IANA character encoding name of the file’s encoding.</li>
	<li>The completion list can now contain the words which are in the syntax style file.</li>
</ul>
</section>

<section>
<h2>Improvements</h2>

<ul>
	<li>Added syntax style files for C, C++, Objective-C.</li>
	<li>“Finder’s Lock” in the Get Info drawer now shows ‘-’ when the file is not locked.</li>
	<li>When saving, the “Save” dialogue now shows the file name as its name part selected (excluding the suffix part).</li>
	<li>When failed to open a file, the alert now shows proper text.</li>
	<li>As opening a file with encoding auto-detection enabled, CotEditor now reads the declaration ‘charset=’ or ‘encoding=’ written in the file and uses it (if any) to determine the character encoding.</li>
	<li>File Drop now recognizes uppercase file extensions.</li>
	<li>Added ‘FILEEXTENSION’ and ‘FILEEXTENSION-LOWER’ and ‘FILEEXTENSION-UPPER’ to File Drop’s pre-formatted strings.</li>
	<li>Additional support for the following encodings:<ul>
		<li>Traditional Chinese (EUC)</li>
		<li>Simplified Chinese (EUC)</li>
		<li>Traditional Chinese (Windows, DOS)</li>
		<li>Simplified Chinese (Windows, DOS)</li>
		<li>Korean (EUC)</li>
		<li>Korean (Windows, DOS)</li>
		</ul>
		(Mac OS X 10.4.x or later now supports the followings as well)<ul>
		<li>Unicode (UTF-16BE)</li>
		<li>Unicode (UTF-16LE)</li>
		<li>Unicode (UTF-32)</li>
		<li>Unicode (UTF-32BE)</li>
		<li>Unicode (UTF-LE)</li>
	</ul></li>
	<li>The Encoding List sheet in the Preferences now shows IANA character encoding name as well.</li>
	<li>The size of the Encoding List sheet in the Preferences is now memorized.</li>
	<li>The “Set to Factory Defaults” button on the Encoding List sheet in the Preferences is now properly turned into clickable/unclickable.</li>
	<li>A script for inserting XHTML <code>&lt;pre&gt;</code> tag is now bundled.</li>
</ul>

</section>

<section>
<h2>Fixes</h2>

<ul>
	<li>When changing the character encoding via the toolbar, the new encoding’s name sometimes remained shown in the toolbar after clicking Cancel. This problem has been fixed.</li>
	<li>Fixed a bug where line endings were always set to LF when changing the character encoding.</li>
	<li>Fixed a bug where coloring wasn’t performed after changing the character encoding.</li>
	<li>Some buttons on the “HexColorCode Editor” panel were not displayed correctly on Mac OS X 10.3.9. This problem has been fixed.</li>
	<li>Fixed a bug where you couldn’t drop a file onto the document window.</li>
	<li>Fixed a bug where the File Drop preferences pane didn’t accept new settings.</li>
	<li>Half-width yen signs couldn’t be replaced under some character encodings. This problem has been fixed.</li>
</ul>
</section>
</article>



<article>
<header>
	<h1>CotEditor 0.7.3</h1>
	<p>release: <time>2005-08-06</time></p>
</header>


<section>
<h2>New Features</h2>

<ul>
	<li>Added toolbar icons for “Edit HexColorCode as Fore” and “Edit HexColorCode as BG.”</li>
	<li>Implemented the function which allows you to save files that are read-only or locked in Finder (doesn’t work when you are not the file’s owner).</li>
	<li>Added an option for specifying whether to apply anti-aliasing to text.</li>
	<li>Added an option for enabling Smart Insert/Delete.</li>
	<li>Added “Select All” to the contextual menu.</li>
</ul>
</section>

<section>
<h2>Improvements</h2>

<ul>
	<li>Enhanced the function of line number displaying, modified the color of line numbers.</li>
	<li>Updated the default style file for PHP.</li>
	<li>Divided the View preference pane into Window and View.</li>
	<li>Under the Syntax preferences pane, enabling/disabling coloring now toggles availability of other controllers.</li>
	<li>The Get Info drawer now shows the “Finder’s Lock” status of the file.</li>
	<li>Modified the status icon which indicates you don’t have write permission for the file.</li>
	<li>When the document is unwritable, a warning message is displayed on the first attempt to edit or to change its encoding/line ending style, and if you click OK there, the modifications you’ve made is reflected.</li>
	<li>CotEditor now only supports Mac OS X 10.3.9 or later.</li>
</ul>
</section>

<section>
<h2>Fixes</h2>

<ul>
	<li>Fixed a bug where coloring didn’t work when saving a new document for the first time.</li>
	<li>Temporarily fixed a bug that would prevent from setting dirty flag when editing right after saving (there still is a problem that blank Undo history is created).</li>
	<li>Fixed a memory leak bug of displaying the contextual menu.</li>
	<li>Modified the inner workings.</li>
</ul>
</section>
</article>



<article>
<header>
	<h1>CotEditor 0.7.2</h1>
	<p>release: <time>2005-07-23</time></p>
</header>


<section>
<h2>Improvements</h2>

<ul>
	<li>Updated the default style file for PHP.</li>
	<li>The menu items for color code editing are now always available when a window is opened, and they can now open the “HexColorCode Editor” panel (when the selection is not a color code, they only open the panel).</li>
	<li>Modified the layout and interface of the “HexColorCode Editor” panel.</li>
	<li>Modified the layout of the Get Info drawer.</li>
	<li>The Window menu now has the Panels sub menu including Transparency and GoTo.</li>
	<li>Rebuilded OgreKit under Mac OS X 10.3.9.</li>
</ul>
</section>

<section>
<h2>Fixes</h2>

<ul>
	<li>Fixed a bug that would cause a crash when changing the coloring style.</li>
	<li>Fixed a bug where the setting of “Line endings for new document” was not reflected.</li>
	<li>“Shift Right/Left” now works properly.</li>
	<li>The initial position of the “HexColorCode Editor” panel is now memorized correctly.</li>
	<li>You couldn’t open “Script Error Window” via the Window menu. This problem has been fixed.</li>
	<li>Modified the inner workings.</li>
</ul>
</section>
</article>



<article>
<header>
	<h1>CotEditor 0.7.1</h1>
	<p>release: <time>2005-07-18</time></p>
</header>


<section>
<h2>New Features</h2>

<ul>
	<li>Implemented the function for editing a hexadecimal color code as foreground/background color.</li>
	<li>You can now Undo actions taken before saving the file.</li>
</ul>
</section>

<section>
<h2>Improvements</h2>

<ul>
	<li>Updated application icon.</li>
	<li>“ReadOnly” is now displayed with icon.</li>
	<li>“Script Error Window” is now a panel.</li>
	<li>Changed the background color of the status bar.</li>
	<li>The 'position' display on the status bar is now localizable.</li>
</ul>
</section>

<section>
<h2>Fixes</h2>

<ul>
	<li>Fixed a bug where the AppleScript commands ‘length of document,’ ‘contents of document,’ ‘Range of Selection,’ and ‘Contents of Selection’ didn’t return proper values.</li>
	<li>The status bar now shows correct numbers when the line endings are CRLF.</li>
	<li>Fixed a bug where the line endings were not set properly when saving.</li>
	<li>Toggling “Line” and “Character” using keyboard shortcut on the “Go to” panel did not actually perform the action. This problem has been fixed.</li>
	<li>Syntax coloring is now refreshed when inserting text via a script.</li>
	<li>Fixed a bug that would cause an error when redoing.</li>
	<li>If CotEditor was launched under Japanese environment, the menu item “Input Backslash” would be displayed garbled. This problem has been fixed.</li>
	<li>Fixed a memory leak bug of nib file objects.</li>
	<li>Modified the inner workings.</li>
</ul>
</section>
</article>



<article>
<header>
	<h1>CotEditor 0.7.0</h1>
	<p>release: <time>2005-07-10</time></p>
</header>


<section>
<h2>New Features</h2>

<ul>
	<li>Added an option “Drag selected text immediately” which enables dragging just like in Classic or Carbon.apps (experimental implementation).</li>
	<li>Added menu items for inputting backslash and half-width yen sign (Option-¥ or Option-y works as well).</li>
	<li>Added menu/toolbar item for re-coloring the whole document.</li>
	<li>When the “Go to” panel is in front, pressing the shortcut for displaying the panel (Command-L) now toggles between “Character” and “Line.”</li>
	<li>Added Japanese localization.</li>
</ul>
</section>

<section>
<h2>Improvements</h2>

<ul>
	<li>Under an encoding that doesn’t support half-width yen signs, they are now forcibly replaced with backslashes.</li>
	<li>Improved syntax coloring mechanism and removed “Coloring update interval.”</li>
	<li>Added syntax style files for Perl, Shell Script, and JavaScript.</li>
	<li>Updated the default syntax style file for PHP.</li>
	<li>An unwritable document containing change flag now displays the proper “Save” dialogue.</li>
	<li>Upgraded OgreKit to version 2.0.2.</li>
	<li>When the Find panel is made frontmost, the whole text in the Find field is now selected (reorganized OgreKit).</li>
	<li>The Find field is now empty at the initial condition (reorganized OgreKit).</li>
	<li>(Updated the documentation concerning the capability of searching a line ending or a tab character.)</li>
	<li>Updated toolbar icons.</li>
	<li>Slightly improved the performance of the first time invoking an AppleScript script via the Script menu.</li>
	<li>When the AppleScript command ‘Replace’ received the Find and Replace strings that are identical to each other, it now returns an error.</li>
	<li>After executing the AppleScript command ‘Replace,’ the caret now moves to the head of the inserted text.</li>
	<li>The Script menu can now display the appropriate name of a script even if its file name contains ‘. (dot)’ unrelated to file extension or keyboard shortcut.</li>
	<li>After editing/deleting a coloring style in the Preferences, coloring will now be updated when a document using that style is made frontmost.</li>
	<li>When editing a coloring style in the Preferences, you can now start editing right after adding an element.</li>
	<li>The “Show Extension Error” button in the Syntax preferences is now active only when an error occurred.</li>
	<li>When all windows are minimized and the CotEditor icon in the Dock is clicked, one window is now always opened out of the Dock regardless of the “Open blank window with reopen AppleEvents” setting in the Preferences.</li>
	<li>When checking syntax elements, an alert is now displayed if there are multiple identical strings.</li>
	<li>When opening ‘ScriptMenu’ directory via the Script menu, the command is now invoked by AppleScript in order not to choose the About document.</li>
	<li>Upgraded development environment to 10.4.1 + Xcode 2.1.</li>
	<li>Changed the target processor from G4 to G3.</li>
</ul>
</section>

<section>
<h2>Fixes</h2>

<ul>
	<li>Fixed a memory leak bug due to the process of closing documents.</li>
	<li>You could not save documents when using certain combinations of character and encoding. This problem has been fixed.</li>
	<li>Fixed a bug where the “Go to” menu didn’t appear in some previous versions.</li>
	<li>The “Open blank window with reopen AppleEvents” option now works properly when the “Create New document at startup” option was turned off in the Preferences.</li>
	<li>Fixed a bug that caused an application crash when a shell script you added to the Script menu didn’t have any specifying strings for input/output.</li>
	<li>Fixed a bug where some menu items were not turned on/off properly.</li>
	<li>Fixed a bug that would make replacing-all using the AppleScript command ‘Replace’ extremely slow or hung.</li>
	<li>When you copied a coloring style, the default display of the style name contained a file extension. This problem has been fixed.</li>
	<li>Fixed a bug that would not update line numbers on reinterpreting document’s encoding.</li>
	<li>Modified the inner workings.</li>
</ul>
</section>
</article>



<article>
<header>
	<h1>CotEditor 0.6.5</h1>
	<p>release: <time>2005-05-21</time></p>
</header>


<section>
<h2>New Features</h2>

<ul>
	<li>Ruby scripts can now be added to the Script menu.</li>
</ul>
</section>

<section>
<h2>Improvements</h2>

<ul>
	<li>Disabled displaying “Open Recent” in the Dock menu on Mac OS X 10.4.x.</li>
	<li>Changed the resource file of the About window to rtf.</li>
</ul>
</section>

<section>
<h2>Fixes</h2>

<ul>
	<li>The bundled AppleScript droplet now launches properly.</li>
</ul>
</section>
</article>



<article>
<header>
	<h1>CotEditor 0.6.4</h1>
	<p>release: <time>2005-04-21</time></p>
</header>


<section>
<h2>New Features</h2>

<ul>
	<li>Added support for the AppleScript command ‘<code>string &lt;xx&gt; in {x,x}</code>’ which returns text not by selecting but by specifying the position/length.</li>
	<li>Shell scripts (.sh, .pl, .php) can now be added to the Script menu.</li>
	<li>Added support for the External Editor Protocol (ODB Editor Suite).</li>
	<li>You can now specify whether to open a blank window with a “Re-Open” AppleEvent.</li>
	<li>You can now enable/disable automatic spell checking by default.</li>
	<li>Added “New,” “Open,” “Open Recent” to the Dock menu.</li>
</ul>
</section>

<section>
<h2>Improvements</h2>

<ul>
	<li>When a new window that CotEditor automatically opens is staying unmodified, the next window will be opened at the same position.</li>
	<li>Increased the speed of initial displaying of invisible characters.</li>
	<li>With the “Space” of “Show Invisible Characters” turned on, Non-Breaking Spaces (<code>0x00A0</code>) are now also displayed.</li>
	<li>Added ‘<code>&lt;br /&gt;</code>’ to the HTML style.</li>
	<li>Bundled templates of script files.</li>
</ul>
</section>

<section>
<h2>Fixes</h2>

<ul>
	<li>Fixed a bug where the check mark of “Check Spelling as You Type” didn’t appear in the menu.</li>
	<li>Fixed a bug where some process didn’t run when CotEditor was launched by double-clicking a document.</li>
	<li>When CotEditor failed to open a file dropped on the application icon, an error message is now displayed properly.</li>
	<li>Opening a certain type of binary file could cause an application crash. This problem has been temporarily fixed.</li>
	<li>Wrong icon resource files are bundled in the previous version. This problem has been fixed.</li>
</ul>
</section>
</article>



<article>
<header>
	<h1>CotEditor 0.6.3</h1>
	<p>release: <time>2005-07-18</time></p>
</header>


<section>
<h2>New Features</h2>

<ul>
	<li>Added toolbar icons.</li>
	<li>Selecting an item via the AppleScript menu while pressing Option and Shift keys now shows the corresponding script in Finder.</li>
	<li>Implemented the function which enables you to insert a boilerplate string by dropping a file onto the document window.</li>
</ul>
</section>

<section>
<h2>Improvements</h2>

<ul>
	<li>Slightly increased the process speed of opening a document.</li>
	<li>The application icon now has smaller resources than 128 pixel.</li>
	<li>“Add” and “Delete” buttons in the Preferences are now displayed as images for better visibility.</li>
	<li>History information is now an individual document.</li>
	<li>Modified the inner workings.</li>
</ul>
</section>

<section>
<h2>Fixes</h2>

<ul>
	<li>If you executed a shortcut containing the Option key in the AppleScript menu, Script Editor.app was launched to open the script. This problem has been fixed.</li>
</ul>
</section>
</article>



<article>
<header>
	<h1>CotEditor 0.6.2</h1>
	<p>release: <time>2005-03-28</time></p>
</header>


<section>
<h2>New Features</h2>

<ul>
	<li>Coloring styles can now be set to factory defaults.</li>
	<li>Syntax coloring can now be disabled.</li>
</ul>
</section>

<section>
<h2>Improvements</h2>

<ul>
	<li>Updated the syntax style file for CSS (double/single quotation, comment, etc.).</li>
	<li>“Basic coloring” configuration is now in the View preferences pane.</li>
</ul>
</section>

<section>
<h2>Fixes</h2>

<ul>
	<li>CotEditor would fail to open a file when it contains only 2 bytes characters. This problem has been fixed.</li>
</ul>
</section>
</article>



<article>
<header>
	<h1>CotEditor 0.6.2</h1>
	<p>release: <time>2005-07-18</time></p>
</header>


<section>
<h2>New Features</h2>

<ul>
	<li>Additional support for AppleScript commands:<ul>
		<li><code>change kana &lt;selection-object&gt; to [hiragana | katakana]</code></li>
		<li><code>unicode normalization &lt;selection-object&gt; to [NFD / NFC / NFKD / NFKC]</code></li>
		<li><code>scroll to caret &lt;document&gt;</code></li>
	</ul></li>
	<li>Selecting an item in the AppleScript menu while pressing Option key now opens the corresponding script with Script Editor.app.</li>
	<li>The Utility and AppleScript menu items are now appear in the contextual menu.</li>
	<li>The Get Info drawer now shows “Permission.”</li>
	<li>An unwritable document now shows “&lt;ReadOnly&gt;” on the status area.</li>
	<li>An alert is now displayed when modifying an unwritable document.</li>
</ul>
</section>

<section>
<h2>Improvements</h2>

<ul>
	<li>Changing the line ending style to the style already using is now ignored.</li>
	<li>Modified the default toolbar to “Line Endings, File Encoding, Syntax Coloring, (flexible space), Get Info.”</li>
	<li>Added syntax style file for CSS.</li>
	<li>Updated the default style file for HTML (added ‘&amp;yen;’ and corrected ‘acronym’).</li>
	<li>The AppleScript command ‘select all’ is no longer supported.</li>
	<li>Disabled scrolling when changing the selection range with AppleScript commands.</li>
	<li>Updated the bundled AppleScript scripts (corrected closing <code>&lt;dl&gt;</code> tag, added <code>&lt;hr /&gt;</code>, clarified the documents to that ‘selection’ objects belong).</li>
	<li>Slightly modified the About window.</li>
	<li>Slightly modified the buttons of the Edit Syntax Coloring sheet.</li>
	<li>Increased the minimum number of characters which toggles coloring indicator sheet on opening documents.</li>
</ul>
</section>

<section>
<h2>Fixes</h2>

<ul>
	<li>You couldn’t open a window when the specific font for displaying line numbers was not installed. This problem has been fixed.</li>
	<li>Fixed a bug where the selection would corrupt after executing AppleScript command ‘<code>shift right</code>’ or ‘<code>shift left</code>.’</li>
	<li>The document’s coloring style became the extension-based style after saving, even when manually selecting a style other than the one determined by the extension. This problem has been fixed.</li>
	<li>The backwards search option of AppleScript command ‘<code>find</code>’ and ‘<code>replace</code>’ is now ‘<code>backwards</code>.’</li>
	<li>Fixed a bug that would hide part of text in the Get Info drawer after resizing the document window.</li>
	<li>Undo now works properly after failing to save an unwritable file.</li>
	<li>Fixed a bug of “Go to” where inputting negative values didn’t work.</li>
</ul>
</section>
</article>



<article>
<header>
	<h1>CotEditor 0.6.0</h1>
	<p>release: <time>2005-03-19</time></p>
</header>

<p><strong>initial release</strong></p>
</article>
</body>
</html><|MERGE_RESOLUTION|>--- conflicted
+++ resolved
@@ -18,18 +18,12 @@
 
 <article>
 	<header>
-<<<<<<< HEAD
 		<h1>CotEditor 4.6.0</h1>
 		<p>release: <time>2023-09</time></p>
-=======
-		<h1>CotEditor 4.5.9</h1>
-		<p>release: <time>2023-09-11</time></p>
->>>>>>> b8fc4ed3
 	</header>
 
 
 	<section>
-<<<<<<< HEAD
 		<h2>New Features</h2>
 
 		<ul>
@@ -72,32 +66,23 @@
 
 
 	<section>
-		<h2>Fixes</h2>
-
-		<ul>
-			<li>Fix an issue that a known file extension was automatically added when a document is going to be saved with an unknown file extension.</li>
-			<li>Fix an issue that the Share button in the Touch Bar did not work when the document was replaced with the initial empty document.</li>
-		</ul>
-	</section>
-
-
-	<section>
 		<h2>Others</h2>
 
 		<ul>
 			<li>The toolbar customization will be reset at the first launch of CotEditor 4.6.0.</li>
 		</ul>
 	</section>
+</article>
+
+
+<article>
+	<header>
+		<h1>CotEditor 4.5.9</h1>
+		<p>release: <time>2023-09-11</time></p>
+	</header>
 
 
 	<section>
-		<h2>Known Issues</h2>
-
-		<ul>
-			<li>User interface is not localized yet.</li>
-		</ul>
-	</section>
-=======
 		<h2>Fixes</h2>
 
 		<ul>
@@ -105,7 +90,6 @@
 			<li>Fix an issue that the Share button in the Touch Bar did not work when the document was replaced with the initial empty document.</li>
 		</ul>
 	</section>
->>>>>>> b8fc4ed3
 </article>
 
 
